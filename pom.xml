--- conflicted
+++ resolved
@@ -197,11 +197,7 @@
                     <includes>
                         <include>**/*Test.java</include>
                     </includes>
-<<<<<<< HEAD
-                    <argLine>-Xmx512M</argLine>
-=======
                     <argLine>-Xmx256M</argLine>
->>>>>>> f729a9d8
                 </configuration>
             </plugin>
             <plugin>
