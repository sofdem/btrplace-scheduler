--- conflicted
+++ resolved
@@ -35,14 +35,10 @@
  *
  * @author Fabien Hermenier
  */
-<<<<<<< HEAD
 @SideConstraint(args = {"vs <: vms"}, inv = "!(x,y : vs) (x /= y & vmState(x) = running & vmState(y) = running) --> host(x) = host(y)")
-public class Gather extends SatConstraint {
-=======
 public class Gather extends SimpleConstraint {
 
     private Collection<VM> vms;
->>>>>>> 9e948b1a
 
     /**
      * Make a new constraint with a discrete restriction.
