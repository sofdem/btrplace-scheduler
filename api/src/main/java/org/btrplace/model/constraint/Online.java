--- conflicted
+++ resolved
@@ -31,12 +31,8 @@
  *
  * @author Fabien Hermenier
  */
-<<<<<<< HEAD
 @SideConstraint(args = {"n : nodes"}, inv = "nodeState(n) = online")
-public class Online extends SatConstraint {
-=======
 public class Online extends SimpleConstraint {
->>>>>>> 9e948b1a
 
     private Node node;
 
