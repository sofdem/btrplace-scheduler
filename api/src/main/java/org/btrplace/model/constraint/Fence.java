--- conflicted
+++ resolved
@@ -30,12 +30,8 @@
  *
  * @author Fabien Hermenier
  */
-<<<<<<< HEAD
 @SideConstraint(args = {"v : vms", "ns <: nodes"}, inv = "vmState(v) = running --> host(v) : ns")
-public class Fence extends SatConstraint {
-=======
 public class Fence extends SimpleConstraint {
->>>>>>> 9e948b1a
 
     private VM vm;
 
