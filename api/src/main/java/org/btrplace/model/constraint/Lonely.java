--- conflicted
+++ resolved
@@ -37,14 +37,10 @@
  *
  * @author Fabien Hermenier
  */
-<<<<<<< HEAD
 @SideConstraint(args = {"vs <: vms"}, inv = "!(i : vs) vmState(i) = running --> (colocated(i) - {i}) <: vs")
-public class Lonely extends SatConstraint {
-=======
 public class Lonely extends SimpleConstraint {
 
     private Set<VM> vms;
->>>>>>> 9e948b1a
 
     /**
      * Make a new constraint with a discrete restriction.
