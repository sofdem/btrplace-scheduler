--- conflicted
+++ resolved
@@ -20,10 +20,7 @@
 
 import org.btrplace.model.VM;
 
-import java.util.Collection;
-import java.util.Collections;
-import java.util.List;
-import java.util.Objects;
+import java.util.*;
 import java.util.stream.Collectors;
 
 /**
@@ -35,26 +32,8 @@
  *
  * @author Fabien Hermenier
  */
-<<<<<<< HEAD
 @SideConstraint(args = {"v : vms"}, inv = "vmState(v) = ready")
-public class Ready extends SatConstraint {
-
-    /**
-     * Instantiate discrete constraints for a collection of VMs.
-     *
-     * @param vms the VMs to integrate
-     * @return the associated list of constraints
-     */
-    public static List<Ready> newReady(Collection<VM> vms) {
-        List<Ready> l = new ArrayList<>(vms.size());
-        for (VM v : vms) {
-            l.add(new Ready(v));
-        }
-        return l;
-    }
-=======
 public class Ready extends SimpleConstraint {
->>>>>>> 9e948b1a
 
     private VM vm;
     /**
