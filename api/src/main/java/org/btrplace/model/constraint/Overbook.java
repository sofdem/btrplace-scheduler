--- conflicted
+++ resolved
@@ -43,12 +43,8 @@
  *
  * @author Fabien Hermenier
  */
-<<<<<<< HEAD
 @SideConstraint(args = {"n : nodes", "id : string", "qty : float"}, inv = "sum({cons(v, id). v : running(n)}) * qty < capa(n, id)")
-public class Overbook extends SatConstraint {
-=======
 public class Overbook extends SimpleConstraint implements ResourceRelated {
->>>>>>> 9e948b1a
 
     private String rcId;
 
