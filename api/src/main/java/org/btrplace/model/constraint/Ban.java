/*
 * Copyright (c) 2016 University Nice Sophia Antipolis
 *
 * This file is part of btrplace.
 * This library is free software; you can redistribute it and/or
 * modify it under the terms of the GNU Lesser General Public
 * License as published by the Free Software Foundation; either
 * version 3 of the License, or (at your option) any later version.
 *
 * This library is distributed in the hope that it will be useful,
 * but WITHOUT ANY WARRANTY; without even the implied warranty of
 * MERCHANTABILITY or FITNESS FOR A PARTICULAR PURPOSE.  See the GNU
 * Lesser General Public License for more details.
 *
 * You should have received a copy of the GNU Lesser General Public License
 * along with this program.  If not, see <http://www.gnu.org/licenses/>.
 */

package org.btrplace.model.constraint;

import org.btrplace.model.Node;
import org.btrplace.model.VM;

import java.util.Collection;
import java.util.Collections;
import java.util.List;
import java.util.Objects;
import java.util.stream.Collectors;

/**
 * A constraint to disallow the given VM, when running,
 * to be hosted on a given set of nodes.
 *
 * @author Fabien Hermenier
 */
<<<<<<< HEAD
@SideConstraint(args = {"v : vms", "ns <: nodes"}, inv = "vmState(v) = running --> host(v) /: ns")
public class Ban extends SatConstraint {
=======
public class Ban extends SimpleConstraint {
>>>>>>> 9e948b1a

    private VM vm;

    private Collection<Node> nodes;

    /**
     * Make a new discrete constraint.
     *
     * @param vm    the VM identifiers
     * @param nodes the nodes identifiers
     */
    public Ban(VM vm, Collection<Node> nodes) {
        this(vm, nodes, false);
    }

    /**
     * Make a new constraint.
     *
     * @param vm         the VM identifiers
     * @param nodes      the nodes identifiers
     * @param continuous {@code true} for a continuous constraint.
     */
    public Ban(VM vm, Collection<Node> nodes, boolean continuous) {
        super(continuous);
        this.vm = vm;
        this.nodes = nodes;
    }

    @Override
    public Collection<Node> getInvolvedNodes() {
        return nodes;
    }

    @Override
    public Collection<VM> getInvolvedVMs() {
        return Collections.singleton(vm);
    }

    @Override
    public String toString() {
        return "ban(" + "vm=" + vm + ", nodes=" + nodes + ", " + (isContinuous() ? "continuous" : "discrete") + ")";
    }

    @Override
    public BanChecker getChecker() {
        return new BanChecker(this);
    }

    /**
     * Instantiate discrete constraints for a collection of VMs.
     *
     * @param vms   the VMs to integrate
     * @param nodes the hosts to disallow
     * @return the associated list of constraints
     */
    public static List<Ban> newBan(Collection<VM> vms, Collection<Node> nodes) {
        return vms.stream().map(v -> new Ban(v, nodes)).collect(Collectors.toList());
    }

    @Override
    public boolean equals(Object o) {
        if (this == o) {
            return true;
        }
        if (o == null || getClass() != o.getClass()) {
            return false;
        }
        Ban ban = (Ban) o;
        return isContinuous() == ban.isContinuous() &&
                Objects.equals(vm, ban.vm) &&
                Objects.equals(nodes, ban.nodes);
    }

    @Override
    public int hashCode() {
        return Objects.hash(vm, nodes, isContinuous());
    }
}<|MERGE_RESOLUTION|>--- conflicted
+++ resolved
@@ -33,12 +33,8 @@
  *
  * @author Fabien Hermenier
  */
-<<<<<<< HEAD
 @SideConstraint(args = {"v : vms", "ns <: nodes"}, inv = "vmState(v) = running --> host(v) /: ns")
-public class Ban extends SatConstraint {
-=======
 public class Ban extends SimpleConstraint {
->>>>>>> 9e948b1a
 
     private VM vm;
 
