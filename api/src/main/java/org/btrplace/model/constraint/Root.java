/*
 * Copyright (c) 2016 University Nice Sophia Antipolis
 *
 * This file is part of btrplace.
 * This library is free software; you can redistribute it and/or
 * modify it under the terms of the GNU Lesser General Public
 * License as published by the Free Software Foundation; either
 * version 3 of the License, or (at your option) any later version.
 *
 * This library is distributed in the hope that it will be useful,
 * but WITHOUT ANY WARRANTY; without even the implied warranty of
 * MERCHANTABILITY or FITNESS FOR A PARTICULAR PURPOSE.  See the GNU
 * Lesser General Public License for more details.
 *
 * You should have received a copy of the GNU Lesser General Public License
 * along with this program.  If not, see <http://www.gnu.org/licenses/>.
 */

package org.btrplace.model.constraint;

import org.btrplace.model.VM;

import java.util.Collection;
import java.util.Collections;
import java.util.List;
import java.util.Objects;
import java.util.stream.Collectors;

/**
 * A constraint to avoid VM relocation to another host.
 * <p>
 * The restriction provided by the constraint is only continuous. The running
 * VMs will stay on their current node for the whole duration of the reconfiguration
 * process.
 *
 * @author Fabien Hermenier
 */
<<<<<<< HEAD
@SideConstraint(args = {"v : vms"}, inv = "vmState(v) = running --> ^host(v) = host(v)")
public class Root extends SatConstraint {
=======
public class Root implements SatConstraint {
>>>>>>> 9e948b1a

    private VM vm;

    /**
     * Make a new constraint.
     *
     * @param vm the VM to disallow to move
     */
    public Root(VM vm) {
        this.vm = vm;
    }

    @Override
    public String toString() {
        return "root(vm=" + vm + ", continuous)";
    }

    @Override
    public Collection<VM> getInvolvedVMs() {
        return Collections.singleton(vm);
    }

    @Override
    public boolean setContinuous(boolean b) {
        return b;
    }

    @Override
    public RootChecker getChecker() {
        return new RootChecker(this);
    }

    @Override
    public boolean equals(Object o) {
        if (this == o) {
            return true;
        }
        if (o == null || getClass() != o.getClass()) {
            return false;
        }
        Root root = (Root) o;
        return Objects.equals(vm, root.vm);
    }

    @Override
    public int hashCode() {
        return Objects.hash(vm);
    }

    @Override
    public boolean isContinuous() {
        return true;
    }

    /**
     * Instantiate constraints for a collection of VMs.
     *
     * @param vms the VMs to integrate
     * @return the associated list of constraints
     */
    public static List<Root> newRoots(Collection<VM> vms) {
        return vms.stream().map(Root::new).collect(Collectors.toList());
    }
}<|MERGE_RESOLUTION|>--- conflicted
+++ resolved
@@ -35,12 +35,8 @@
  *
  * @author Fabien Hermenier
  */
-<<<<<<< HEAD
 @SideConstraint(args = {"v : vms"}, inv = "vmState(v) = running --> ^host(v) = host(v)")
-public class Root extends SatConstraint {
-=======
 public class Root implements SatConstraint {
->>>>>>> 9e948b1a
 
     private VM vm;
 
