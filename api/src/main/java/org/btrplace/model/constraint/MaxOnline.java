/*
 * Copyright (c) 2016 University Nice Sophia Antipolis
 *
 * This file is part of btrplace.
 * This library is free software; you can redistribute it and/or
 * modify it under the terms of the GNU Lesser General Public
 * License as published by the Free Software Foundation; either
 * version 3 of the License, or (at your option) any later version.
 *
 * This library is distributed in the hope that it will be useful,
 * but WITHOUT ANY WARRANTY; without even the implied warranty of
 * MERCHANTABILITY or FITNESS FOR A PARTICULAR PURPOSE.  See the GNU
 * Lesser General Public License for more details.
 *
 * You should have received a copy of the GNU Lesser General Public License
 * along with this program.  If not, see <http://www.gnu.org/licenses/>.
 */

package org.btrplace.model.constraint;

import org.btrplace.model.Node;

import java.util.Collection;
import java.util.Objects;
import java.util.Set;

/**
 * A constraint to force a set of nodes to have a maximum number of nodes to
 * be online.
 * <p>
 * In discrete restriction mode, the constraint only ensures that the set of
 * nodes have at most {@code n} nodes being online at by end of the reconfiguration
 * process. The set of nodes may have more number than n nodes being online in
 * the reconfiguration process.
 * <p>
 * In continuous restriction mode, a boot node action is performed only when the
 * number of online nodes is smaller than n.
 *
 * @author Tu Huynh Dang
 */
<<<<<<< HEAD
@SideConstraint(args = {"ns <: nodes", "nb : int"}, inv = "card({i. i : ns , nodeState(i) = online}) <= nb")
public class MaxOnline extends SatConstraint {
=======
public class MaxOnline extends SimpleConstraint {
>>>>>>> 9e948b1a

    /**
     * number of reserved nodes
     */
    private final int qty;

    private Set<Node> nodes;

    /**
     * Make a new constraint specifying restriction explicitly.
     *
     * @param nodes      The set of nodes
     * @param n          The maximum number of online nodes
     * @param continuous {@code true} for continuous restriction
     */
    public MaxOnline(Set<Node> nodes, int n, boolean continuous) {
        super(continuous);
        this.nodes = nodes;
        qty = n;
    }

    /**
     * Make a new discrete constraint.
     *
     * @param nodes the set of nodes
     * @param n     the maximum number of online nodes
     */
    public MaxOnline(Set<Node> nodes, int n) {
        this(nodes, n, false);
    }

    /**
     * Get the maximum number of online nodes.
     *
     * @return a positive integer
     */
    public int getAmount() {
        return qty;
    }


    @Override
    public String toString() {
        return "maxOnline(" + "nodes=" + nodes +
                ", amount=" + qty + ", " + (isContinuous() ? "continuous" : "discrete") + ')';
    }

    @Override
    public SatConstraintChecker<MaxOnline> getChecker() {
        return new MaxOnlineChecker(this);
    }


    @Override
    public Collection<Node> getInvolvedNodes() {
        return nodes;
    }

    @Override
    public boolean equals(Object o) {
        if (this == o) {
            return true;
        }
        if (o == null || getClass() != o.getClass()) {
            return false;
        }
        MaxOnline maxOnline = (MaxOnline) o;
        return qty == maxOnline.qty &&
                isContinuous() == maxOnline.isContinuous() &&
                Objects.equals(nodes, maxOnline.nodes);
    }

    @Override
    public int hashCode() {
        return Objects.hash(qty, nodes, isContinuous());
    }
}<|MERGE_RESOLUTION|>--- conflicted
+++ resolved
@@ -38,12 +38,8 @@
  *
  * @author Tu Huynh Dang
  */
-<<<<<<< HEAD
 @SideConstraint(args = {"ns <: nodes", "nb : int"}, inv = "card({i. i : ns , nodeState(i) = online}) <= nb")
-public class MaxOnline extends SatConstraint {
-=======
 public class MaxOnline extends SimpleConstraint {
->>>>>>> 9e948b1a
 
     /**
      * number of reserved nodes
