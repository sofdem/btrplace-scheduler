/*
 * Copyright (c) 2016 University Nice Sophia Antipolis
 *
 * This file is part of btrplace.
 * This library is free software; you can redistribute it and/or
 * modify it under the terms of the GNU Lesser General Public
 * License as published by the Free Software Foundation; either
 * version 3 of the License, or (at your option) any later version.
 *
 * This library is distributed in the hope that it will be useful,
 * but WITHOUT ANY WARRANTY; without even the implied warranty of
 * MERCHANTABILITY or FITNESS FOR A PARTICULAR PURPOSE.  See the GNU
 * Lesser General Public License for more details.
 *
 * You should have received a copy of the GNU Lesser General Public License
 * along with this program.  If not, see <http://www.gnu.org/licenses/>.
 */

package org.btrplace.model.constraint;


import org.btrplace.model.VM;

import java.util.Collection;
import java.util.Collections;
import java.util.List;
import java.util.Objects;
import java.util.stream.Collectors;

/**
 * A constraint to force a VM to be killed.
 *
 * @author Fabien Hermenier
 */
<<<<<<< HEAD
@SideConstraint(args = {"v : vms"}, inv = "vmState(v) = terminated")
public class Killed extends SatConstraint {
=======
public class Killed extends SimpleConstraint {
>>>>>>> 9e948b1a

    private VM vm;

    /**
     * Make a new discrete constraint.
     *
     * @param vm the VMs to remove
     */
    public Killed(VM vm) {
        this(vm, false);
    }

    /**
     * Make a new constraint.
     *
     * @param vm         the VMs to remove
     * @param continuous {@code true} for a continuous restriction
     */
    public Killed(VM vm, boolean continuous) {
        super(continuous);
        this.vm = vm;
    }


    @Override
    public KilledChecker getChecker() {
        return new KilledChecker(this);
    }

    @Override
    public String toString() {
        return "killed(vm=" + vm + ", " + (isContinuous() ? "continuous" : "discrete") + ")";
    }

    @Override
    public Collection<VM> getInvolvedVMs() {
        return Collections.singleton(vm);
    }

    @Override
    public boolean equals(Object o) {
        if (this == o) {
            return true;
        }
        if (o == null || getClass() != o.getClass()) {
            return false;
        }
        Killed killed = (Killed) o;
        return isContinuous() == killed.isContinuous() &&
                Objects.equals(vm, killed.vm);
    }

    @Override
    public int hashCode() {
        return Objects.hash(vm, isContinuous());
    }

    /**
     * Instantiate discrete constraints for a collection of VMs.
     *
     * @param vms the VMs to integrate
     * @return the associated list of constraints
     */
    public static List<Killed> newKilled(Collection<VM> vms) {
        return vms.stream().map(Killed::new).collect(Collectors.toList());
    }

}<|MERGE_RESOLUTION|>--- conflicted
+++ resolved
@@ -32,12 +32,8 @@
  *
  * @author Fabien Hermenier
  */
-<<<<<<< HEAD
 @SideConstraint(args = {"v : vms"}, inv = "vmState(v) = terminated")
-public class Killed extends SatConstraint {
-=======
 public class Killed extends SimpleConstraint {
->>>>>>> 9e948b1a
 
     private VM vm;
 
