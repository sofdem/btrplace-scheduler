/*
 * Copyright (c) 2016 University Nice Sophia Antipolis
 *
 * This file is part of btrplace.
 * This library is free software; you can redistribute it and/or
 * modify it under the terms of the GNU Lesser General Public
 * License as published by the Free Software Foundation; either
 * version 3 of the License, or (at your option) any later version.
 *
 * This library is distributed in the hope that it will be useful,
 * but WITHOUT ANY WARRANTY; without even the implied warranty of
 * MERCHANTABILITY or FITNESS FOR A PARTICULAR PURPOSE.  See the GNU
 * Lesser General Public License for more details.
 *
 * You should have received a copy of the GNU Lesser General Public License
 * along with this program.  If not, see <http://www.gnu.org/licenses/>.
 */

package org.btrplace.model.constraint;

import org.btrplace.model.Node;
import org.btrplace.model.VM;

import java.util.*;

/**
 * A constraint to force sets of running VMs to be hosted on distinct set of nodes.
 * VMs inside a same set may still be collocated.
 * <p>
 * The set of VMs must be disjoint so must be the set of servers.
 * <p>
 * If the constraint is set to provide a discrete restriction, it only ensures no group of VMs share a group of nodes
 * while each group of VMs does not spread over several group of nodes. This allows to change the group of nodes
 * hosting the group of VMs during the reconfiguration process.
 * <p>
 * If the constraint is set to provide a continuous restriction, the constraint must be satisfied initially, then the VMs
 * of a single group can never spread on multiple groups of nodes nor change of group.
 *
 * @author Fabien Hermenier
 */
<<<<<<< HEAD
@SideConstraint(args = {"vs <<: vms", "part <<: nodes"}, inv = "(!(v : vs) Among(v, part)) & Split(vs)")
public class SplitAmong extends SatConstraint {
=======
public class SplitAmong extends SimpleConstraint {
>>>>>>> 9e948b1a

    /**
     * Set of set of vms.
     */
    private Collection<Collection<VM>> vGroups;

    /**
     * Set of set of nodes.
     */
    private Collection<Collection<Node>> pGroups;

    /**
     * Make a new constraint having a discrete restriction.
     *
     * @param vParts the disjoint sets of VMs
     * @param pParts the disjoint sets of nodes.
     */
    public SplitAmong(Collection<Collection<VM>> vParts, Collection<Collection<Node>> pParts) {
        this(vParts, pParts, false);
    }


    /**
     * Make a new constraint.
     *
     * @param vParts     the disjoint sets of VMs
     * @param pParts     the disjoint sets of nodes.
     * @param continuous {@code true} for a continuous restriction
     */
    public SplitAmong(Collection<Collection<VM>> vParts, Collection<Collection<Node>> pParts, boolean continuous) {
        super(continuous);
        int cnt = 0;
        Set<Node> all = new HashSet<>();
        for (Collection<Node> s : pParts) {
            cnt += s.size();
            all.addAll(s);
            if (cnt != all.size()) {
                throw new IllegalArgumentException("The constraint expects disjoint sets of nodes");
            }
        }

        this.vGroups = vParts;
        this.pGroups = pParts;
    }

    @Override
    public Set<VM> getInvolvedVMs() {
        Set<VM> s = new HashSet<>();
        vGroups.forEach(s::addAll);
        return s;
    }

    @Override
    public Set<Node> getInvolvedNodes() {
        Set<Node> s = new HashSet<>();
        pGroups.forEach(s::addAll);
        return s;
    }

    /**
     * Get the groups of VMs identifiers
     *
     * @return the groups
     */
    public Collection<Collection<VM>> getGroupsOfVMs() {
        return vGroups;
    }

    /**
     * Get the groups of nodes identifiers
     *
     * @return the groups
     */
    public Collection<Collection<Node>> getGroupsOfNodes() {
        return pGroups;
    }

    /**
     * Get the group of nodes associated to a given node.
     *
     * @param u the node
     * @return the associated group of nodes if exists. An empty set otherwise
     */
    public Collection<Node> getAssociatedPGroup(Node u) {
        for (Collection<Node> pGrp : pGroups) {
            if (pGrp.contains(u)) {
                return pGrp;
            }
        }
        return Collections.emptySet();
    }

    /**
     * Get the group of VMs associated to a given VM.
     *
     * @param u the VM
     * @return the associated group of VMs if exists.  An empty set otherwise
     */
    public Collection<VM> getAssociatedVGroup(VM u) {
        for (Collection<VM> vGrp : vGroups) {
            if (vGrp.contains(u)) {
                return vGrp;
            }
        }
        return Collections.emptySet();
    }

    @Override
    public boolean equals(Object o) {
        if (this == o) {
            return true;
        }
        if (o == null || getClass() != o.getClass()) {
            return false;
        }
        SplitAmong that = (SplitAmong) o;
        return isContinuous() == that.isContinuous() &&
                Objects.equals(vGroups, that.vGroups) &&
                Objects.equals(pGroups, that.pGroups);
    }

    @Override
    public int hashCode() {
        return Objects.hash(vGroups, pGroups, isContinuous());
    }

    @Override
    public String toString() {
        return "splitAmong(" + "vms=[" + vGroups + ", nodes=" + pGroups + ", " + (isContinuous() ? "continuous" : "discrete") + ')';
    }


    @Override
    public SplitAmongChecker getChecker() {
        return new SplitAmongChecker(this);
    }

}<|MERGE_RESOLUTION|>--- conflicted
+++ resolved
@@ -38,12 +38,8 @@
  *
  * @author Fabien Hermenier
  */
-<<<<<<< HEAD
 @SideConstraint(args = {"vs <<: vms", "part <<: nodes"}, inv = "(!(v : vs) Among(v, part)) & Split(vs)")
-public class SplitAmong extends SatConstraint {
-=======
 public class SplitAmong extends SimpleConstraint {
->>>>>>> 9e948b1a
 
     /**
      * Set of set of vms.
