--- conflicted
+++ resolved
@@ -21,11 +21,8 @@
 import org.btrplace.Copyable;
 import org.btrplace.model.Node;
 
-<<<<<<< HEAD
 import java.util.Collections;
-=======
 import java.util.LinkedHashMap;
->>>>>>> cf6f12bf
 import java.util.List;
 
 /**
@@ -86,9 +83,6 @@
     }
 
     /**
-<<<<<<< HEAD
-     * Recursive method to get the first physical path found from a switch to a destination node.
-=======
      * Get the direction of a crossed link between two given nodes
      *
      * @param n1    the source node
@@ -99,8 +93,7 @@
     abstract public Boolean getLinkDirection(Node n1, Node n2, Link l);
 
     /**
-     * Clone the routing.
->>>>>>> cf6f12bf
+     * Recursive method to get the first physical path found from a switch to a destination node.
      *
      * @param currentPath the current or initial path containing the link(s) crossed
      * @param sw          the current switch to browse
