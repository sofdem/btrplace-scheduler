/*
 * Copyright (c) 2016 University Nice Sophia Antipolis
 *
 * This file is part of btrplace.
 * This library is free software; you can redistribute it and/or
 * modify it under the terms of the GNU Lesser General Public
 * License as published by the Free Software Foundation; either
 * version 3 of the License, or (at your option) any later version.
 *
 * This library is distributed in the hope that it will be useful,
 * but WITHOUT ANY WARRANTY; without even the implied warranty of
 * MERCHANTABILITY or FITNESS FOR A PARTICULAR PURPOSE.  See the GNU
 * Lesser General Public License for more details.
 *
 * You should have received a copy of the GNU Lesser General Public License
 * along with this program.  If not, see <http://www.gnu.org/licenses/>.
 */

package org.btrplace.model.view.network;

import org.btrplace.model.Node;

import java.util.*;

/**
<<<<<<< HEAD
 * Specific implementation of {@link Routing}.
 * If a specific path is not found from static routing rules, it automatically looks for physical connections.
 * <p>
=======
 * Statical implementation of {@link Routing}.
 * Requires to specify routes manually, along with each link direction for full-duplex purpose,
 * see {@link #setStaticRoute(NodesMap, LinkedHashMap)}.
 *
>>>>>>> 4989862b
 * If instantiated manually, it should be first attached to an existing network view, see {@link #setNetwork(Network)}.
 *
 * @author Vincent Kherbache
 * @see #setNetwork(Network)
 */
public class StaticRouting extends Routing {

    private Map<NodesMap, Map<Link, Boolean>> routes;

    /**
     * Make a new static routing.
     */
    public StaticRouting() {
        routes = new HashMap<>();
    }

    /**
     * Get the static route between two given nodes.
<<<<<<< HEAD
     *
     * @param nm the nodes map
     * @return the static route
=======
     * 
     * @param nm    the nodes map
     * @return the static route. {@code null} if not found
>>>>>>> 4989862b
     */
    public List<Link> getStaticRoute(NodesMap nm) {

        Map<Link, Boolean> route = routes.get(nm);
        
        if (route == null) {
            return null;
        }
        
        return new ArrayList<>(route.keySet());
    }

    /**
     * Get all the registered static routes.
     *
     * @return the static routes
     */
    public Map<NodesMap, Map<Link, Boolean>> getStaticRoutes() {
        return routes;
    }

    /**
     * Manually add a static route between two nodes.
     *
     * @param nm    a node mapping containing two nodes: the source and the destination node.
     * @param links an insert-ordered map of link<->direction representing the path between the two nodes.
     */
    public void setStaticRoute(NodesMap nm, Map<Link, Boolean> links) {
        routes.put(nm, links); // Only one route between two nodes (replace the old route)
    }

    @Override
    public List<Link> getPath(Node n1, Node n2) {

        // Check for a static route
        Map<Link, Boolean> route = routes.get(new NodesMap(n1, n2));
        if (route == null) {
            return null;
        }
        // Return the list of links
        return new ArrayList<>(route.keySet());
    }

    @Override
    public Boolean getLinkDirection(Node n1, Node n2, Link l) {

        // Check for a static route
        Map<Link, Boolean> route = routes.get(new NodesMap(n1, n2));
        if (route == null) {
            return null;
        }
        // Return the direction if the given link is on path
        return route.containsKey(l) ? route.get(l) : null;
    }

    @Override
    public Routing copy() {
        StaticRouting clone = new StaticRouting();
        clone.net = net; // Do not associate view->routing, only routing->view
        clone.routes.putAll(routes);
        return clone;
    }

    /**
     * Inner class that map two nodes to ease the routing.
     * It allows to easily compare and differentiate and the nodes pair (src, dst).
     */
    public static class NodesMap {
        private Node n1;
        private Node n2;

        public NodesMap(Node n1, Node n2) {
            this.n1 = n1;
            this.n2 = n2;
        }

        public Node getSrc() {
            return n1;
        }

        public Node getDst() {
            return n2;
        }

        @Override
        public boolean equals(Object o) {
            if (this == o) {
                return true;
            }
            if (!(o instanceof NodesMap)) {
                return false;
            }
            return ((NodesMap) o).getSrc().equals(n1) && ((NodesMap) o).getDst().equals(n2);
        }

        @Override
        public int hashCode() {
            return Objects.hash(n1, n2);
        }
    }
}<|MERGE_RESOLUTION|>--- conflicted
+++ resolved
@@ -23,16 +23,10 @@
 import java.util.*;
 
 /**
-<<<<<<< HEAD
- * Specific implementation of {@link Routing}.
- * If a specific path is not found from static routing rules, it automatically looks for physical connections.
- * <p>
-=======
  * Statical implementation of {@link Routing}.
  * Requires to specify routes manually, along with each link direction for full-duplex purpose,
  * see {@link #setStaticRoute(NodesMap, LinkedHashMap)}.
  *
->>>>>>> 4989862b
  * If instantiated manually, it should be first attached to an existing network view, see {@link #setNetwork(Network)}.
  *
  * @author Vincent Kherbache
@@ -51,15 +45,9 @@
 
     /**
      * Get the static route between two given nodes.
-<<<<<<< HEAD
      *
-     * @param nm the nodes map
-     * @return the static route
-=======
-     * 
      * @param nm    the nodes map
      * @return the static route. {@code null} if not found
->>>>>>> 4989862b
      */
     public List<Link> getStaticRoute(NodesMap nm) {
 
