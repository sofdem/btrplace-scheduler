/*
 * Copyright (c) 2016 University Nice Sophia Antipolis
 *
 * This file is part of btrplace.
 * This library is free software; you can redistribute it and/or
 * modify it under the terms of the GNU Lesser General Public
 * License as published by the Free Software Foundation; either
 * version 3 of the License, or (at your option) any later version.
 *
 * This library is distributed in the hope that it will be useful,
 * but WITHOUT ANY WARRANTY; without even the implied warranty of
 * MERCHANTABILITY or FITNESS FOR A PARTICULAR PURPOSE.  See the GNU
 * Lesser General Public License for more details.
 *
 * You should have received a copy of the GNU Lesser General Public License
 * along with this program.  If not, see <http://www.gnu.org/licenses/>.
 */

package org.btrplace.model.view.network;

import org.btrplace.model.Node;

import java.util.*;

/**
 * Specific implementation of {@link Routing}.
 * If a specific path is not found from static routing rules, it automatically looks for physical connections.
 *
 * If instantiated manually, it should be first attached to an existing network view, see {@link #setNetwork(Network)}.
 *
 * @author Vincent Kherbache
 * @see #setNetwork(Network)
 */
public class StaticRouting extends Routing {

    private Map<NodesMap, List<Link>> routes;

    /**
     * Make a new static routing.
     */
    public StaticRouting() {
        routes = new HashMap<>();
    }

    /**
     * Get the static route between two given nodes.
     * 
     * @param nm    the nodes map
     * @return  the static route
     */
    public List<Link> getStaticRoute(NodesMap nm) {
        return routes.get(nm);
    }

    /**
     * Get all the registered static routes.
     *
     * @return  the static routes
     */
    public Map<NodesMap, List<Link>> getStaticRoutes() {
        return routes;
    }

    /**
     * Manually add a static route between two nodes.
     * TODO: add routes between 2 PhysicalElements and check for an optimal path between nodes using this global mapping
     *
     * @param nm    a node mapping containing two nodes: the source and the destination node.
     * @param links an ordered list of links representing the path between the two nodes.
     */
    public void setStaticRoute(NodesMap nm, List<Link> links) {
        routes.put(nm, links); // Only one route between two nodes (replace the old route)
    }

<<<<<<< HEAD
=======
    /**
     * Recursive method to get the first physical path found from a switch to a destination node
     *
     * @param   currentPath the current or initial path containing the link(s) crossed
     * @param   sw the current switch to browse
     * @param   dst the destination node to reach
     * @return  the ordered list of links that make the path to dst
     */
    private LinkedHashMap<Link, Boolean> getFirstPhysicalPath(LinkedHashMap<Link, Boolean> currentPath, Switch sw, Node dst) {

        // Iterate through the current switch's links
        for (Link l : net.getConnectedLinks(sw)) {
            // Wrong link
            if (currentPath.keySet().contains(l)) continue;
            // Go through the link and track the direction for full-duplex purpose
            if (l.getSwitch().equals(sw)) {
                // From switch to element => false : UpLink
                currentPath.put(l, false);
            }
            else {
                // From element to switch => true : DownLink
                currentPath.put(l, true);
            }

            // Check what is after
            if (l.getElement() instanceof Node) {
                // Node found, path complete
                if (l.getElement().equals(dst)) return currentPath;
            }
            else {
                // Go to the next switch
                LinkedHashMap<Link, Boolean>  recall = getFirstPhysicalPath(
                        currentPath, l.getSwitch().equals(sw) ? (Switch) l.getElement() : l.getSwitch(), dst);
                // Return the complete path if found
                if (!recall.isEmpty()) return recall;
            }
            // Wrong link, go back
            List<Link> tmpListToRemove = new ArrayList<>(currentPath.keySet()); // Use a list to keep insert order
            currentPath.remove(tmpListToRemove.get(tmpListToRemove.size()-1));
        }
        // No path found through this switch
        return new LinkedHashMap<>();
    }

>>>>>>> cf6f12bf
    @Override
    public List<Link> getPath(Node n1, Node n2) {

        NodesMap nodesMap = new NodesMap(n1, n2);

        // Check for a static route
        List<Link> l = routes.get(nodesMap);
        if (l != null) {
            return l;
        }

        // If not found, return the first physical path found

        if (net == null) { return Collections.emptyList(); }

        // Initialize the cache
        if (routingCache == null) {
            int cacheSize = net.getConnectedNodes().size();
            routingCache = new LinkedHashMap[cacheSize][cacheSize]; // OK for the warning
        }

        // Fill the cache if needed
        if (routingCache[n1.id()][n2.id()] == null) {
            // Get the first physical path found between the two nodes
            LinkedHashMap<Link, Boolean> initialPath = new LinkedHashMap<Link, Boolean>();
            // From element to switch => true : DownLink
            initialPath.put(net.getConnectedLinks(n1).get(0), true);
            routingCache[n1.id()][n2.id()] =
                    getFirstPhysicalPath(
                            initialPath, // Only one link per node
                            net.getConnectedLinks(n1).get(0).getSwitch(), // A node is always connected to a switch
                            n2
                    );
        }

        return new ArrayList<Link>(routingCache[n1.id()][n2.id()].keySet());
    }

    @Override
    public Boolean getLinkDirection(Node n1, Node n2, Link l) {

        // Initialize the cache (should be already known)
        if (routingCache == null) {
            int cacheSize = net.getConnectedNodes().size();
            routingCache = new LinkedHashMap[cacheSize][cacheSize]; // OK for the warning
        }

        // Fill the needed cache entry from getPath method
        if (routingCache[n1.id()][n2.id()] == null) {
            getPath(n1, n2);
        }

        // Link is not on route!
        if (!routingCache[n1.id()][n2.id()].keySet().contains(l)) return null;

        // Return the direction
        return routingCache[n1.id()][n2.id()].get(l);
    }

    @Override
    public Routing copy() {
        StaticRouting srouting = new StaticRouting();
        srouting.net = net; // Do not associate view->routing, only routing->view
        srouting.routes.putAll(routes);
        return srouting;
    }

    /**
     * Inner class that map two nodes to ease the routing.
     * It allows to easily compare and differentiate and the nodes pair (src, dst).
     */
    public static class NodesMap {
        private Node n1;
        private Node n2;

        public NodesMap(Node n1, Node n2) {
            this.n1 = n1;
            this.n2 = n2;
        }

        public Node getSrc() {
            return n1;
        }

        public Node getDst() {
            return n2;
        }

        @Override
        public boolean equals(Object o) {
            if (this == o) {
                return true;
            }
            if (!(o instanceof NodesMap)) {
                return false;
            }
            return ((NodesMap) o).getSrc().equals(n1) && ((NodesMap) o).getDst().equals(n2);
        }

        @Override
        public int hashCode() {
            return Objects.hash(n1, n2);
        }
    }
}<|MERGE_RESOLUTION|>--- conflicted
+++ resolved
@@ -72,8 +72,6 @@
         routes.put(nm, links); // Only one route between two nodes (replace the old route)
     }
 
-<<<<<<< HEAD
-=======
     /**
      * Recursive method to get the first physical path found from a switch to a destination node
      *
@@ -118,7 +116,6 @@
         return new LinkedHashMap<>();
     }
 
->>>>>>> cf6f12bf
     @Override
     public List<Link> getPath(Node n1, Node n2) {
 
