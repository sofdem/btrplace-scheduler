--- conflicted
+++ resolved
@@ -39,7 +39,7 @@
  * A network view that allows to create switches and connect them to nodes or together using links.
  * It contains the mapping between connected physical elements and allows to retrieve a full path
  * between two nodes through a specific routing implementation {@link Routing#getPath(Node, Node)}
- *
+ * 
  * @author Vincent Kherbache
  * @see Routing#getPath(Node, Node)
  */
@@ -68,7 +68,7 @@
      * Make a new custom instance relying on a given switch builder, a {@link DefaultRouting} and a
      * {@link DefaultLinkBuilder}.
      *
-     * @param sb the switch builder to use
+     * @param sb    the switch builder to use
      */
     public Network(SwitchBuilder sb) {
         this(new DefaultRouting(), sb, new DefaultLinkBuilder());
@@ -78,7 +78,7 @@
      * Make a new custom instance relying on a given link builder, a {@link DefaultRouting} and a
      * {@link DefaultSwitchBuilder}.
      *
-     * @param lb the link builder to use
+     * @param lb    the link builder to use
      */
     public Network(LinkBuilder lb) {
         this(new DefaultRouting(), new DefaultSwitchBuilder(), lb);
@@ -88,7 +88,7 @@
      * Make a new custom instance relying on a given routing implementation, a {@link DefaultSwitchBuilder} and a
      * {@link DefaultLinkBuilder}.
      *
-     * @param routing the routing implementation to use
+     * @param routing   the routing implementation to use
      */
     public Network(Routing routing) {
         this(routing, new DefaultSwitchBuilder(), new DefaultLinkBuilder());
@@ -98,8 +98,8 @@
      * Make a new custom instance relying on a given routing implementation, a given switch builder, and a
      * {@link DefaultLinkBuilder}.
      *
-     * @param routing the routing implementation to use
-     * @param sb      the switch builder to use
+     * @param routing   the routing implementation to use
+     * @param sb        the switch builder to use
      */
     public Network(Routing routing, SwitchBuilder sb) {
         this(routing, sb, new DefaultLinkBuilder());
@@ -109,8 +109,8 @@
      * Make a new custom instance relying on a given routing implementation, a given link builder, and a
      * {@link DefaultSwitchBuilder}.
      *
-     * @param routing the routing implementation to use
-     * @param lb      the link builder to use
+     * @param routing   the routing implementation to use
+     * @param lb        the link builder to use
      */
     public Network(Routing routing, LinkBuilder lb) {
         this(routing, new DefaultSwitchBuilder(), lb);
@@ -120,9 +120,9 @@
      * Make a new full custom instance relying on a given routing implementation, a given switch builder, and a
      * given link builder
      *
-     * @param routing the routing implementation to use
-     * @param sb      the switch builder to use
-     * @param lb      the link builder to use
+     * @param routing   the routing implementation to use
+     * @param sb        the switch builder to use
+     * @param lb        the link builder to use
      */
     public Network(Routing routing, SwitchBuilder sb, LinkBuilder lb) {
         switches = new ArrayList<>();
@@ -273,7 +273,7 @@
     /**
      * Get the list of links connected to a given physical element
      *
-     * @param pe the physical element
+     * @param pe    the physical element
      * @return the list of links
      */
     public List<Link> getConnectedLinks(PhysicalElement pe) {
@@ -306,10 +306,10 @@
     /**
      * Generate a dot file (diagram) of the current network infrastructure, included all connected elements and links.
      *
-     * @param mo              the model to use, it may contains naming services for switches or nodes that will
-     *                        replace the generic names mainly based on the id number.
-     * @param out             the output dot file to create
-     * @param fromLeftToRight if true: force diagram's shapes to be placed side by side (create larger diagrams)
+     * @param mo                the model to use, it may contains naming services for switches or nodes that will
+     *                          replace the generic names mainly based on the id number.
+     * @param out               the output dot file to create
+     * @param fromLeftToRight   if true: force diagram's shapes to be placed side by side (create larger diagrams)
      * @throws IOException if an error occurred while writing
      */
     public void generateDot(Model mo, String out, boolean fromLeftToRight) throws IOException {
@@ -319,72 +319,13 @@
             if (fromLeftToRight) {
                 dot.append("rankdir=LR;\n");
             }
-<<<<<<< HEAD
-            // Draw nodes
-            for (Node n : nodes) {
-                dot.append("node").
-                        append(String.valueOf(n.id())).
-                        append(" [shape=box, color=green, label=\"").
-                        append((nsNodes == null) ? "Node " + String.valueOf(n.id()) : nsNodes.resolve(n)).
-                        append("\"];\n");
-            }
-            // Draw switches
-            for (Switch s : switches) {
-                dot.append("switch").
-                        append(String.valueOf(s.id())).
-                        append(" [shape=circle, color=blue, label=\"").
-                        append("Switch " + String.valueOf(s.id())).
-                        append((s.getCapacity() > 0) ? "\\n[" + bitsToString(s.getCapacity()) + "/s" + "]" : "");
-                dot.append("\"];\n");
-            }
-            // Draw links
-            for (Switch s : switches) {
-                for (Link l : getConnectedLinks(s)) {
-                    if (!drawedLinks.contains(l)) {
-                        dot.append("switch").append(String.valueOf(s.id())).append(" -> ");
-                        if (l.getElement() instanceof Node) {
-                            dot.append("node").append(String.valueOf(((Node) l.getElement()).id()));
-                        } else {
-                            Switch dsw = l.getSwitch().equals(s) ? (Switch) l.getElement() : l.getSwitch();
-                            dot.append("switch").append(String.valueOf(dsw.id()));
-                        }
-                        dot.append(" [arrowhead=none, color=red, label=\"").
-                                append(bitsToString(l.getCapacity())).append("/s").
-                                append("\"]\n");
-                        drawedLinks.add(l);
-                    }
-                }
-            }
-=======
             drawNodes(dot, NamingService.getNodeNames(mo));
             drawSwitches(dot);
             drawLinks(dot);
->>>>>>> 8db028b4
             dot.append("}\n");
         }
     }
 
-<<<<<<< HEAD
-    /**
-     * Generate a dot file (diagram) of the current network infrastructure, included all connected elements and links.
-     *
-     * @param out             the output dot file to create
-     * @param fromLeftToRight if true: force diagram's shapes to be placed side by side (create larger diagrams)
-     * @throws IOException if an error occurred while writing
-     */
-    public void generateDot(String out, boolean fromLeftToRight) throws IOException {
-        generateDot(null, out, fromLeftToRight);
-    }
-
-    /**
-     * Generate a dot file (diagram) of the current network infrastructure, included all connected elements and links.
-     *
-     * @param out the output dot file to create
-     * @throws IOException if an error occurred while writing
-     */
-    public void generateDot(String out) throws IOException {
-        generateDot(null, out, false);
-=======
     private void drawNodes(BufferedWriter dot, NamingService<Node> nsNodes) throws IOException {
         for (Node n : getConnectedNodes()) {
             dot.append("node").
@@ -420,7 +361,6 @@
                     append(bitsToString(l.getCapacity())).append("/s").
                     append("\"]\n");
         }
->>>>>>> 8db028b4
     }
 
     /**
@@ -436,7 +376,7 @@
     /**
      * Convert megabits into a more 'human readable' format (from 'long' to 'String')
      *
-     * @param megabits the amount in megabit (mb)
+     * @param megabits  the amount in megabit (mb)
      * @return a String containing a pretty formatted output
      */
     private static String bitsToString(long megabits) {
@@ -452,10 +392,10 @@
      * Create and attach a default network view to the given model.
      * Basically, the Network consists of a main non-blocking switch connected
      * to all the existing nodes in the model using 1Gbit/sec. links.
-     * <p>
+     *
      * Note: replace the previous Network view attached to the model (if exists).
      *
-     * @param mo the model to add/replace the Network view
+     * @param mo    the model to add/replace the Network view
      * @return the new 'default' network view, already attached to the given model
      */
     public static Network createDefaultNetwork(Model mo) {
@@ -467,11 +407,11 @@
      * Basically, the Network consists of a main non-blocking switch connected
      * to all the existing nodes in the model using links with the given
      * bandwidth in Mbit/sec.
-     * <p>
+     *
      * Note: replace the previous Network view attached to the model (if exists).
      *
-     * @param mo the model to add/replace the Network view
-     * @param bw the links bandwidth
+     * @param mo    the model to add/replace the Network view
+     * @param bw    the links bandwidth
      * @return the new 'default' network view, already attached to the given model
      */
     public static Network createDefaultNetwork(Model mo, int bw) {
