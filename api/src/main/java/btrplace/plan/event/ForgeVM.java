/*
 * Copyright (c) 2014 University Nice Sophia Antipolis
 *
 * This file is part of btrplace.
 * This library is free software; you can redistribute it and/or
 * modify it under the terms of the GNU Lesser General Public
 * License as published by the Free Software Foundation; either
 * version 3 of the License, or (at your option) any later version.
 *
 * This library is distributed in the hope that it will be useful,
 * but WITHOUT ANY WARRANTY; without even the implied warranty of
 * MERCHANTABILITY or FITNESS FOR A PARTICULAR PURPOSE.  See the GNU
 * Lesser General Public License for more details.
 *
 * You should have received a copy of the GNU Lesser General Public License
 * along with this program.  If not, see <http://www.gnu.org/licenses/>.
 */

package btrplace.plan.event;

import btrplace.model.Mapping;
import btrplace.model.Model;
import btrplace.model.VM;
import btrplace.model.VMState;

import java.util.Objects;

/**
 * Prepare a VM for being deployed.
 *
 * @author Fabien Hermenier
 */
public class ForgeVM extends Action implements VMStateTransition {

    private VM id;

    /**
     * Make a new action.
     *
<<<<<<< HEAD
     * @param vm    the VM to forge.
     * @param start the moment the action starts
     * @param end   the moment the action ends
=======
     * @param vm the VM to forge.
     * @param start the moment the action starts
     * @param end the moment the action ends
>>>>>>> e131f9d9
     */
    public ForgeVM(VM vm, int start, int end) {
        super(start, end);
        this.id = vm;
    }

    /**
     * Put the VM in the ready state iff
     * it does not already belong to the mapping.
     *
     * @param m the model to modify
     * @return {@code true} iff successful
     */
    @Override
    public boolean applyAction(Model m) {
        Mapping map = m.getMapping();

        if (!map.contains(id)) {
            map.addReadyVM(id);
            return true;
        }
        return false;
    }

    /**
     * Test if the action is equals to another object.
     *
     * @param o the object to compare with
     * @return true if {@code o} is an instance of ForgeVM and if both
     * instances involve the same VM
     */
    @Override
    public boolean equals(Object o) {
        if (!super.equals(o)) {
            return false;
        }
        ForgeVM that = (ForgeVM) o;
        return this.id.equals(that.id);
    }

    @Override
    public int hashCode() {
        return Objects.hash(getStart(), getEnd(), id);
    }

    @Override
    public VM getVM() {
        return id;
    }

    @Override
    public String pretty() {
        return "forge(vm=" + id + ')';
    }

    @Override
    public VMState getCurrentState() {
        return VMState.INIT;
    }

    @Override
    public VMState getNextState() {
        return VMState.READY;
    }

    @Override
    public Object visit(ActionVisitor v) {
        return v.visit(this);
    }
}<|MERGE_RESOLUTION|>--- conflicted
+++ resolved
@@ -37,15 +37,9 @@
     /**
      * Make a new action.
      *
-<<<<<<< HEAD
-     * @param vm    the VM to forge.
-     * @param start the moment the action starts
-     * @param end   the moment the action ends
-=======
      * @param vm the VM to forge.
      * @param start the moment the action starts
      * @param end the moment the action ends
->>>>>>> e131f9d9
      */
     public ForgeVM(VM vm, int start, int end) {
         super(start, end);
