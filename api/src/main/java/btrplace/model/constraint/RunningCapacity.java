/*
 * Copyright (c) 2014 University Nice Sophia Antipolis
 *
 * This file is part of btrplace.
 * This library is free software; you can redistribute it and/or
 * modify it under the terms of the GNU Lesser General Public
 * License as published by the Free Software Foundation; either
 * version 3 of the License, or (at your option) any later version.
 *
 * This library is distributed in the hope that it will be useful,
 * but WITHOUT ANY WARRANTY; without even the implied warranty of
 * MERCHANTABILITY or FITNESS FOR A PARTICULAR PURPOSE.  See the GNU
 * Lesser General Public License for more details.
 *
 * You should have received a copy of the GNU Lesser General Public License
 * along with this program.  If not, see <http://www.gnu.org/licenses/>.
 */

package btrplace.model.constraint;

import btrplace.SideConstraint;
import btrplace.model.Node;
import btrplace.model.VM;

import java.util.Collections;
import java.util.Objects;
import java.util.Set;

/**
 * Restrict to a given value, the total amount of VMs running
 * on the given set of nodes.
<<<<<<< HEAD
 *
 * The restriction provided by the constraint can be either discrete or continuous.
 * If it is discrete, the constraint only considers the model obtained as the end
 * of the reconfiguration process.
 *
=======
 * <p>
 * The restriction provided by the constraint can be either discrete or continuous.
 * If it is discrete, the constraint only considers the model obtained as the end
 * of the reconfiguration process.
 * <p>
>>>>>>> e131f9d9
 * If the restriction is continuous, then the total usage must never exceed
 * the given amount, in the source model, during the reconfiguration and at the end.
 *
 * @author Fabien Hermenier
 */
@SideConstraint(args = {"ns <: nodes", "nb : int"}, inv = "sum([card(running(n)). n : ns]) <= nb")
public class RunningCapacity extends SatConstraint {

    private int qty;

    /**
     * Make a new discrete constraint on a single node
     *
     * @param n      the node involved in the constraint
     * @param amount the maximum amount running VMs running on the given node. &gt;= 0
     */
    public RunningCapacity(Node n, int amount) {
        this(Collections.singleton(n), amount, false);
    }

    /**
     * Make a new constraint on a single node
     *
     * @param n          the node involved in the constraint
     * @param amount     the maximum amount running VMs running on the given node. &gt;= 0
     * @param continuous {@code true} for a continuous restriction
     */
    public RunningCapacity(Node n, int amount, boolean continuous) {
        this(Collections.singleton(n), amount, continuous);
    }

    /**
     * Make a new constraint having a discrete restriction.
     *
     * @param nodes  the nodes involved in the constraint
     * @param amount the maximum amount running VMs running on the given nodes. &gt;= 0
     */
    public RunningCapacity(Set<Node> nodes, int amount) {
        this(nodes, amount, false);
    }

    /**
     * Make a new constraint.
     *
     * @param nodes      the nodes involved in the constraint
     * @param amount     the maximum amount running VMs running on the given nodes. &gt;= 0
     * @param continuous {@code true} for a continuous restriction
     */
    public RunningCapacity(Set<Node> nodes, int amount, boolean continuous) {
        super(Collections.<VM>emptySet(), nodes, continuous);
        if (amount < 0) {
            throw new IllegalArgumentException("The amount of VMs must be >= 0");
        }
        this.qty = amount;
    }

    @Override
    public boolean equals(Object o) {
        return super.equals(o) && qty == ((RunningCapacity) o).qty;
    }

    /**
     * Get the amount of resources
     *
     * @return a positive integer
     */
    public int getAmount() {
        return this.qty;
    }

    @Override
    public int hashCode() {
        return Objects.hash(super.hashCode(), qty);
    }

    @Override
    public String toString() {
        return "runningCapacity(" + "nodes=" + getInvolvedNodes()
                + ", amount=" + qty + ", " + restrictionToString() + ')';
    }

    @Override
    public SatConstraintChecker<RunningCapacity> getChecker() {
        return new RunningCapacityChecker(this);
    }

}<|MERGE_RESOLUTION|>--- conflicted
+++ resolved
@@ -29,19 +29,11 @@
 /**
  * Restrict to a given value, the total amount of VMs running
  * on the given set of nodes.
-<<<<<<< HEAD
  *
  * The restriction provided by the constraint can be either discrete or continuous.
  * If it is discrete, the constraint only considers the model obtained as the end
  * of the reconfiguration process.
  *
-=======
- * <p>
- * The restriction provided by the constraint can be either discrete or continuous.
- * If it is discrete, the constraint only considers the model obtained as the end
- * of the reconfiguration process.
- * <p>
->>>>>>> e131f9d9
  * If the restriction is continuous, then the total usage must never exceed
  * the given amount, in the source model, during the reconfiguration and at the end.
  *
