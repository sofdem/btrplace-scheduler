--- conflicted
+++ resolved
@@ -62,11 +62,7 @@
     /**
      * Make a new discrete constraint.
      *
-<<<<<<< HEAD
-     * @param vm the vm to set offline
-=======
-     * @param vm the VMs to make sleeping
->>>>>>> e131f9d9
+     * @param vm the VM to make sleeping
      * @param continuous {@code true} for a continuous restriction
      */
     public Sleeping(VM vm, boolean continuous) {
