--- conflicted
+++ resolved
@@ -176,15 +176,6 @@
     }
 
     @Override
-<<<<<<< HEAD
-    public Set<Node> getNodes() {
-        return elemBuilder.getNodes();
-    }
-
-    @Override
-    public Set<VM> getVMs() {
-        return elemBuilder.getVMs();
-=======
     public boolean contains(VM v) {
         return elemBuilder.contains(v);
     }
@@ -192,6 +183,5 @@
     @Override
     public boolean contains(Node n) {
         return elemBuilder.contains(n);
->>>>>>> 7b45519c
     }
 }