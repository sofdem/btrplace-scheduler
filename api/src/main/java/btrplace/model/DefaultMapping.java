/*
 * Copyright (c) 2013 University of Nice Sophia-Antipolis
 *
 * This file is part of btrplace.
 * This program is free software: you can redistribute it and/or modify
 * it under the terms of the GNU General Public License as published by
 * the Free Software Foundation, either version 3 of the License, or
 * (at your option) any later version.
 *
 * This program is distributed in the hope that it will be useful,
 * but WITHOUT ANY WARRANTY; without even the implied warranty of
 * MERCHANTABILITY or FITNESS FOR A PARTICULAR PURPOSE.  See the
 * GNU General Public License for more details.
 * You should have received a copy of the GNU General Public License
 * along with this program.  If not, see <http://www.gnu.org/licenses/>.
 */

package btrplace.model;

import gnu.trove.map.hash.TIntIntHashMap;
import gnu.trove.map.hash.TIntObjectHashMap;
import gnu.trove.procedure.TIntObjectProcedure;
import gnu.trove.set.hash.THashSet;

import java.util.*;

/**
 * Default implementation of {@link Mapping}.
 * <p/>
 * Methods {@link #getRunningVMs()}, {@link #getSleepingVMs()}, {@link #getAllVMs()}, {@link #getAllNodes()},
 * {@link #getRunningVMs(Collection)}, {@link #getSleepingVMs(java.util.Collection)} have a O(n) complexity.
 * <p/>
 * Methods {@code is*()} have a O(1) complexity.
 *
 * @author Fabien Hermenier
 */
public class DefaultMapping implements Mapping, Cloneable {

    private static final int RUNNING_STATE = 0;

    private static final int SLEEPING_STATE = 1;

    private static final int READY_STATE = 2;

    private static final int ONLINE_STATE = 0;

    private static final int OFFLINE_STATE = 1;

    /**
     * The node by states (online, offline)
     */
    private Set<Node>[] nodeState;

    private TIntIntHashMap st;

    /**
     * The current location of the VMs.
     */
    private TIntObjectHashMap<Node> place;

    private Set<VM> vmReady;
    /**
     * The VMs hosted by each node, by state (running or sleeping)
     */
    private TIntObjectHashMap<Set<VM>>[] host;

    /**
     * Create a new mapping.
     */
    public DefaultMapping() {
        nodeState = new Set[2];
        nodeState[ONLINE_STATE] = new THashSet<>();
        nodeState[OFFLINE_STATE] = new THashSet<>();

        vmReady = new THashSet<>();

        place = new TIntObjectHashMap<>();
<<<<<<< HEAD

        host = new TIntObjectHashMap[2];
        host[RUNNING_STATE] = new TIntObjectHashMap<>();
        host[SLEEPING_STATE] = new TIntObjectHashMap<>();

        st = new TIntIntHashMap(100, 0.5f, -1, -1);
    }

    @Override
    public boolean isRunning(VM v) {
        return st.get(v.id()) == RUNNING_STATE;
    }

    @Override
    public boolean isSleeping(VM v) {
        return st.get(v.id()) == SLEEPING_STATE;
    }

    @Override
    public boolean isReady(VM v) {
        return st.get(v.id()) == READY_STATE;
=======

        host = new TIntObjectHashMap[2];
        host[RUNNING_STATE] = new TIntObjectHashMap<>();
        host[SLEEPING_STATE] = new TIntObjectHashMap<>();

        st = new TIntIntHashMap(100, 0.5f, -1, -1);
    }

    @Override
    public boolean isRunning(VM v) {
        return st.get(v.id()) == RUNNING_STATE;
    }

    @Override
    public boolean isSleeping(VM v) {
        return st.get(v.id()) == SLEEPING_STATE;
    }

    @Override
    public boolean isReady(VM v) {
        return st.get(v.id()) == READY_STATE;
    }

    @Override
    public boolean isOnline(Node n) {
        return nodeState[ONLINE_STATE].contains(n);
    }

    @Override
    public boolean isOffline(Node n) {
        return nodeState[OFFLINE_STATE].contains(n);
>>>>>>> 7b45519c
    }

    /**
     * Make a new mapping from an existing one.
     *
     * @param m the mapping to copy
     */
    public DefaultMapping(Mapping m) {
        this();
        for (Node off : m.getOfflineNodes()) {
            addOfflineNode(off);
        }
        for (VM r : m.getReadyVMs()) {
            addReadyVM(r);
        }
        for (Node on : m.getOnlineNodes()) {
            addOnlineNode(on);
            for (VM r : m.getRunningVMs(on)) {
                addRunningVM(r, on);
            }
            for (VM s : m.getSleepingVMs(on)) {
                addSleepingVM(s, on);
            }
        }
    }

    @Override
    public boolean addRunningVM(VM vm, Node n) {
        if (!nodeState[ONLINE_STATE].contains(n)) {
            return false;
        }
        Node old;
<<<<<<< HEAD
        switch (st.get(vm.id())) {
            case RUNNING_STATE:
                old = place.put(vm.id(), nId);
                if (!old.equals(nId)) {
                    host[RUNNING_STATE].get(old.id()).remove(vm);
                    host[RUNNING_STATE].get(nId.id()).add(vm);
                }
                break;
            case SLEEPING_STATE:
                old = place.put(vm.id(), nId);
                host[SLEEPING_STATE].get(old.id()).remove(vm);
                host[RUNNING_STATE].get(nId.id()).add(vm);
                st.put(vm.id(), RUNNING_STATE);
                break;
            case READY_STATE:
                place.put(vm.id(), nId);
                host[RUNNING_STATE].get(nId.id()).add(vm);
                vmReady.remove(vm);
                st.put(vm.id(), RUNNING_STATE);
                break;
            default:
                place.put(vm.id(), nId);
                host[RUNNING_STATE].get(nId.id()).add(vm);
                st.put(vm.id(), RUNNING_STATE);
=======
        int vmId = vm.id();
        int nId = n.id();
        Set<VM> on = host[RUNNING_STATE].get(nId);
        if (on == null) {
            on = new THashSet<>();
            host[RUNNING_STATE].put(nId, on);
        }
        switch (st.get(vmId)) {
            case RUNNING_STATE:
                old = place.put(vmId, n);
                if (!old.equals(n)) {
                    host[RUNNING_STATE].get(old.id()).remove(vm);
                    on.add(vm);
                }
                break;
            case SLEEPING_STATE:
                old = place.put(vmId, n);
                host[SLEEPING_STATE].get(old.id()).remove(vm);
                on.add(vm);
                st.put(vmId, RUNNING_STATE);
                break;
            case READY_STATE:
                place.put(vmId, n);
                on.add(vm);
                vmReady.remove(vm);
                st.put(vmId, RUNNING_STATE);
                break;
            default:
                place.put(vmId, n);
                on.add(vm);
                st.put(vmId, RUNNING_STATE);
>>>>>>> 7b45519c
        }
        return true;
    }

    @Override
    public boolean addSleepingVM(VM vm, Node n) {
        if (!nodeState[ONLINE_STATE].contains(n)) {
            return false;
        }
<<<<<<< HEAD
        if (st.get(vm.id()) == RUNNING_STATE) {
            //If was running, sync the state
            Node old = place.put(vm.id(), nId);
            host[RUNNING_STATE].get(old.id()).remove(vm);
            host[SLEEPING_STATE].get(nId.id()).add(vm);
        }
        else if (st.get(vm.id()) == SLEEPING_STATE) {
            //If was sleeping, sync the state
            Node old = place.put(vm.id(), nId);
            if (!old.equals(nId)) {
                host[SLEEPING_STATE].get(old.id()).remove(vm);
                host[SLEEPING_STATE].get(nId.id()).add(vm);
            }
        }
        else if (st.get(vm.id()) == READY_STATE) {
            place.put(vm.id(), nId);
            host[SLEEPING_STATE].get(nId.id()).add(vm);
            vmReady.remove(vm);
        } else {
            //it's a new VM
            place.put(vm.id(), nId);
            host[SLEEPING_STATE].get(nId.id()).add(vm);
=======
        int nId = n.id();
        int vmId = vm.id();
        Set<VM> on = host[SLEEPING_STATE].get(nId);
        if (on == null) {
            on = new THashSet<>();
            host[SLEEPING_STATE].put(nId, on);
        }
        Node old;
        switch (st.get(vmId)) {
            case RUNNING_STATE:
                //If was running, sync the state
                old = place.put(vmId, n);
                host[RUNNING_STATE].get(old.id()).remove(vm);
                host[SLEEPING_STATE].get(nId).add(vm);
                st.put(vmId, SLEEPING_STATE);
                break;
            case SLEEPING_STATE:
                //If was sleeping, sync the state
                old = place.put(vmId, n);
                if (!old.equals(n)) {
                    host[SLEEPING_STATE].get(old.id()).remove(vm);
                    host[SLEEPING_STATE].get(nId).add(vm);
                }
                break;
            case READY_STATE:
                place.put(vmId, n);
                host[SLEEPING_STATE].get(nId).add(vm);
                vmReady.remove(vm);
                st.put(vmId, SLEEPING_STATE);
                break;
            default:
                //it's a new VM
                place.put(vmId, n);
                host[SLEEPING_STATE].get(nId).add(vm);
                st.put(vmId, SLEEPING_STATE);
>>>>>>> 7b45519c
        }
        st.put(vm.id(), SLEEPING_STATE);
        return true;
    }

    @Override
    public void addReadyVM(VM vm) {

        if (st.get(vm.id()) == RUNNING_STATE) {
            //If was running, sync the state
            Node n = place.remove(vm.id());
            host[RUNNING_STATE].get(n.id()).remove(vm);
        }
        if (st.get(vm.id()) == SLEEPING_STATE) {
            //If was sleeping, sync the state
            Node n = place.remove(vm.id());
            host[SLEEPING_STATE].get(n.id()).remove(vm);
        }
        st.put(vm.id(), READY_STATE);
        vmReady.add(vm);
    }

    @Override
    public boolean remove(VM vm) {
        if (place.containsKey(vm.id())) {
            Node n = this.place.remove(vm.id());
            //The VM exists and is already placed
            if (st.get(vm.id()) == RUNNING_STATE) {
                host[RUNNING_STATE].get(n.id()).remove(vm);
<<<<<<< HEAD
            }
            else if (st.get(vm.id()) == SLEEPING_STATE) {
=======
            } else if (st.get(vm.id()) == SLEEPING_STATE) {
>>>>>>> 7b45519c
                host[SLEEPING_STATE].get(n.id()).remove(vm);
            }
            st.remove(vm.id());
            return true;
<<<<<<< HEAD
        } //else if (vmState[READY_STATE].remove(vm)) {
        else if (st.get(vm.id()) == READY_STATE) {
=======
        } else if (st.get(vm.id()) == READY_STATE) {
>>>>>>> 7b45519c
            vmReady.remove(vm);
            return true;
        }
        return false;
    }

    @Override
    public boolean remove(Node n) {
        if (nodeState[ONLINE_STATE].contains(n)) {
<<<<<<< HEAD
            if (!host[RUNNING_STATE].get(n.id()).isEmpty() || !host[SLEEPING_STATE].get(n.id()).isEmpty()) {
                return false;
            }
            host[RUNNING_STATE].remove(n.id());
            host[SLEEPING_STATE].remove(n.id());
=======
            int nId = n.id();
            Set<VM> on = host[RUNNING_STATE].get(nId);
            if (on != null) {
                if (!on.isEmpty()) {
                    return false;
                }
                host[RUNNING_STATE].remove(nId);
            }

            on = host[SLEEPING_STATE].get(nId);
            if (on != null) {
                if (!on.isEmpty()) {
                    return false;
                }
                host[SLEEPING_STATE].remove(nId);
            }
>>>>>>> 7b45519c
            return nodeState[ONLINE_STATE].remove(n);
        }
        return nodeState[OFFLINE_STATE].remove(n);
    }

    @Override
    public void addOnlineNode(Node n) {
        nodeState[OFFLINE_STATE].remove(n);
        nodeState[ONLINE_STATE].add(n);
<<<<<<< HEAD
        host[RUNNING_STATE].put(n.id(), new THashSet<VM>());
        host[SLEEPING_STATE].put(n.id(), new THashSet<VM>());
=======
>>>>>>> 7b45519c
    }

    @Override
    public boolean addOfflineNode(Node n) {
        int nId = n.id();
        if (nodeState[ONLINE_STATE].contains(n)) {
<<<<<<< HEAD
            if (!host[RUNNING_STATE].get(n.id()).isEmpty() || !host[SLEEPING_STATE].get(n.id()).isEmpty()) {
                //It already host VMs, not possible
=======
            Set<VM> on = host[SLEEPING_STATE].get(nId);
            if (on != null && !on.isEmpty()) {
>>>>>>> 7b45519c
                return false;
            }
            on = host[RUNNING_STATE].get(nId);
            if (on != null && !on.isEmpty()) {
                return false;
            }
            nodeState[ONLINE_STATE].remove(n);
        }
        nodeState[OFFLINE_STATE].add(n);
        return true;
    }

    @Override
    public Set<Node> getOnlineNodes() {
        return nodeState[ONLINE_STATE];
    }

    @Override
    public Set<Node> getOfflineNodes() {
        return nodeState[OFFLINE_STATE];
    }

    @Override
    public Set<VM> getRunningVMs() {
        return getRunningVMs(getOnlineNodes());
    }

    @Override
    public Set<VM> getSleepingVMs() {
        return getSleepingVMs(getOnlineNodes());
    }

    @Override
    public Set<VM> getSleepingVMs(Node n) {
        Set<VM> in = host[SLEEPING_STATE].get(n.id());
        if (in == null) {
            return Collections.emptySet();
        }
        return in;
    }

    @Override
    public Set<VM> getRunningVMs(Node n) {
        Set<VM> in = host[RUNNING_STATE].get(n.id());
        if (in == null) {
            return Collections.emptySet();
        }
        return in;
    }

    @Override
    public Set<VM> getReadyVMs() {
        return vmReady;
    }

    @Override
    public Set<VM> getAllVMs() {
        final Set<VM> s = new HashSet<>(vmReady);
        host[RUNNING_STATE].forEachEntry(new TIntObjectProcedure<Set<VM>>() {
            @Override
            public boolean execute(int a, Set<VM> b) {
                s.addAll(b);
                return true;
            }
        });
        host[SLEEPING_STATE].forEachEntry(new TIntObjectProcedure<Set<VM>>() {
            @Override
            public boolean execute(int a, Set<VM> b) {
                s.addAll(b);
                return true;
            }
        });
        return s;
    }

    @Override
    public Set<Node> getAllNodes() {
        Set<Node> ns = new THashSet<>(
                nodeState[OFFLINE_STATE].size() +
                        nodeState[ONLINE_STATE].size());
        ns.addAll(nodeState[OFFLINE_STATE]);
        ns.addAll(nodeState[ONLINE_STATE]);
        return ns;
    }

    @Override
    public Node getVMLocation(VM vm) {
        return place.get(vm.id());
    }

    @Override
    public Set<VM> getRunningVMs(Collection<Node> ns) {
        Set<VM> vms = new THashSet<>();
        for (Node n : ns) {
            vms.addAll(getRunningVMs(n));
        }
        return vms;
    }

    public Set<VM> getSleepingVMs(Collection<Node> ns) {
        Set<VM> vms = new THashSet<>();
        for (Node n : ns) {
            vms.addAll(getSleepingVMs(n));
        }
        return vms;
    }

    @Override
    public Set<VM> getSleepingVMs(Collection<Node> ns) {
        Set<VM> vms = new THashSet<>();
        for (Node n : ns) {
            vms.addAll(getSleepingVMs(n));
        }
        return vms;
    }

    @Override
    public Mapping clone() {
        return new DefaultMapping(this);
    }

    @Override
    public boolean contains(Node n) {
        return nodeState[OFFLINE_STATE].contains(n) || nodeState[ONLINE_STATE].contains(n);
    }

    @Override
    public boolean contains(VM vm) {
        return st.get(vm.id()) >= 0;
    }

    @Override
    public void clear() {
<<<<<<< HEAD
        for (Set<Node> st : nodeState) {
            st.clear();
=======
        for (Set<Node> s : nodeState) {
            s.clear();
>>>>>>> 7b45519c
        }
        st.clear();
        vmReady.clear();
        place.clear();
        for (TIntObjectHashMap<Set<VM>> h : host) {
            h.clear();
        }
    }

    @Override
    public void clearNode(Node u) {
        //Get the VMs on the node
        for (TIntObjectHashMap<Set<VM>> h : host) {
            Set<VM> s = h.get(u.id());
            if (s != null) {
                for (VM vm : s) {
                    place.remove(vm.id());
                    st.remove(vm.id());
                }
                s.clear();
            }
        }
    }

    @Override
    public void clearAllVMs() {
<<<<<<< HEAD
        /*for (Set<VM> st : vmState) {
            st.clear();
        } */
=======
>>>>>>> 7b45519c
        place.clear();
        st.clear();
        vmReady.clear();
        for (TIntObjectHashMap<Set<VM>> h : host) {
            h.clear();
        }
    }

    @Override
    public boolean equals(Object o) {
        if (this == o) {
            return true;
        }
        if (!(o instanceof Mapping)) {
            return false;
        }

        Mapping that = (Mapping) o;

        if (!getOnlineNodes().equals(that.getOnlineNodes())
                || !getOfflineNodes().equals(that.getOfflineNodes())
                || !getReadyVMs().equals(that.getReadyVMs())) {
            return false;
        }

        for (Node n : getOnlineNodes()) {
            if (!getRunningVMs(n).equals(that.getRunningVMs(n))
                    || !getSleepingVMs(n).equals(that.getSleepingVMs(n))) {
                return false;
            }
        }
        return true;
    }

    @Override
    public int hashCode() {
        int result = Objects.hash(getOfflineNodes(), getReadyVMs(), getOnlineNodes());
        for (Node n : getOnlineNodes()) {
            result += Objects.hash(n, getRunningVMs(n), getSleepingVMs(n));
        }
        return result;
    }

    @Override
    public String toString() {
        StringBuilder buf = new StringBuilder();

        for (Node n : nodeState[ONLINE_STATE]) {
            buf.append(n);
            buf.append(':');
            if (this.getRunningVMs(n).isEmpty() && this.getSleepingVMs(n).isEmpty()) {
                buf.append(" - ");
            }
            for (VM vm : this.getRunningVMs(n)) {
                buf.append(' ').append(vm);
            }
            for (VM vm : this.getSleepingVMs(n)) {
                buf.append(" (").append(vm).append(')');
            }
            buf.append('\n');
        }

        for (Node n : nodeState[OFFLINE_STATE]) {
            buf.append('(').append(n).append(")\n");
        }

        buf.append("READY");

        for (VM vm : this.getReadyVMs()) {
            buf.append(' ').append(vm);
        }

        return buf.append('\n').toString();
    }
}<|MERGE_RESOLUTION|>--- conflicted
+++ resolved
@@ -75,7 +75,6 @@
         vmReady = new THashSet<>();
 
         place = new TIntObjectHashMap<>();
-<<<<<<< HEAD
 
         host = new TIntObjectHashMap[2];
         host[RUNNING_STATE] = new TIntObjectHashMap<>();
@@ -97,28 +96,6 @@
     @Override
     public boolean isReady(VM v) {
         return st.get(v.id()) == READY_STATE;
-=======
-
-        host = new TIntObjectHashMap[2];
-        host[RUNNING_STATE] = new TIntObjectHashMap<>();
-        host[SLEEPING_STATE] = new TIntObjectHashMap<>();
-
-        st = new TIntIntHashMap(100, 0.5f, -1, -1);
-    }
-
-    @Override
-    public boolean isRunning(VM v) {
-        return st.get(v.id()) == RUNNING_STATE;
-    }
-
-    @Override
-    public boolean isSleeping(VM v) {
-        return st.get(v.id()) == SLEEPING_STATE;
-    }
-
-    @Override
-    public boolean isReady(VM v) {
-        return st.get(v.id()) == READY_STATE;
     }
 
     @Override
@@ -129,7 +106,6 @@
     @Override
     public boolean isOffline(Node n) {
         return nodeState[OFFLINE_STATE].contains(n);
->>>>>>> 7b45519c
     }
 
     /**
@@ -162,32 +138,7 @@
             return false;
         }
         Node old;
-<<<<<<< HEAD
-        switch (st.get(vm.id())) {
-            case RUNNING_STATE:
-                old = place.put(vm.id(), nId);
-                if (!old.equals(nId)) {
-                    host[RUNNING_STATE].get(old.id()).remove(vm);
-                    host[RUNNING_STATE].get(nId.id()).add(vm);
-                }
-                break;
-            case SLEEPING_STATE:
-                old = place.put(vm.id(), nId);
-                host[SLEEPING_STATE].get(old.id()).remove(vm);
-                host[RUNNING_STATE].get(nId.id()).add(vm);
-                st.put(vm.id(), RUNNING_STATE);
-                break;
-            case READY_STATE:
-                place.put(vm.id(), nId);
-                host[RUNNING_STATE].get(nId.id()).add(vm);
-                vmReady.remove(vm);
-                st.put(vm.id(), RUNNING_STATE);
-                break;
-            default:
-                place.put(vm.id(), nId);
-                host[RUNNING_STATE].get(nId.id()).add(vm);
-                st.put(vm.id(), RUNNING_STATE);
-=======
+
         int vmId = vm.id();
         int nId = n.id();
         Set<VM> on = host[RUNNING_STATE].get(nId);
@@ -219,7 +170,6 @@
                 place.put(vmId, n);
                 on.add(vm);
                 st.put(vmId, RUNNING_STATE);
->>>>>>> 7b45519c
         }
         return true;
     }
@@ -229,30 +179,6 @@
         if (!nodeState[ONLINE_STATE].contains(n)) {
             return false;
         }
-<<<<<<< HEAD
-        if (st.get(vm.id()) == RUNNING_STATE) {
-            //If was running, sync the state
-            Node old = place.put(vm.id(), nId);
-            host[RUNNING_STATE].get(old.id()).remove(vm);
-            host[SLEEPING_STATE].get(nId.id()).add(vm);
-        }
-        else if (st.get(vm.id()) == SLEEPING_STATE) {
-            //If was sleeping, sync the state
-            Node old = place.put(vm.id(), nId);
-            if (!old.equals(nId)) {
-                host[SLEEPING_STATE].get(old.id()).remove(vm);
-                host[SLEEPING_STATE].get(nId.id()).add(vm);
-            }
-        }
-        else if (st.get(vm.id()) == READY_STATE) {
-            place.put(vm.id(), nId);
-            host[SLEEPING_STATE].get(nId.id()).add(vm);
-            vmReady.remove(vm);
-        } else {
-            //it's a new VM
-            place.put(vm.id(), nId);
-            host[SLEEPING_STATE].get(nId.id()).add(vm);
-=======
         int nId = n.id();
         int vmId = vm.id();
         Set<VM> on = host[SLEEPING_STATE].get(nId);
@@ -288,7 +214,6 @@
                 place.put(vmId, n);
                 host[SLEEPING_STATE].get(nId).add(vm);
                 st.put(vmId, SLEEPING_STATE);
->>>>>>> 7b45519c
         }
         st.put(vm.id(), SLEEPING_STATE);
         return true;
@@ -318,22 +243,12 @@
             //The VM exists and is already placed
             if (st.get(vm.id()) == RUNNING_STATE) {
                 host[RUNNING_STATE].get(n.id()).remove(vm);
-<<<<<<< HEAD
-            }
-            else if (st.get(vm.id()) == SLEEPING_STATE) {
-=======
             } else if (st.get(vm.id()) == SLEEPING_STATE) {
->>>>>>> 7b45519c
                 host[SLEEPING_STATE].get(n.id()).remove(vm);
             }
             st.remove(vm.id());
             return true;
-<<<<<<< HEAD
-        } //else if (vmState[READY_STATE].remove(vm)) {
-        else if (st.get(vm.id()) == READY_STATE) {
-=======
         } else if (st.get(vm.id()) == READY_STATE) {
->>>>>>> 7b45519c
             vmReady.remove(vm);
             return true;
         }
@@ -343,13 +258,6 @@
     @Override
     public boolean remove(Node n) {
         if (nodeState[ONLINE_STATE].contains(n)) {
-<<<<<<< HEAD
-            if (!host[RUNNING_STATE].get(n.id()).isEmpty() || !host[SLEEPING_STATE].get(n.id()).isEmpty()) {
-                return false;
-            }
-            host[RUNNING_STATE].remove(n.id());
-            host[SLEEPING_STATE].remove(n.id());
-=======
             int nId = n.id();
             Set<VM> on = host[RUNNING_STATE].get(nId);
             if (on != null) {
@@ -366,7 +274,6 @@
                 }
                 host[SLEEPING_STATE].remove(nId);
             }
->>>>>>> 7b45519c
             return nodeState[ONLINE_STATE].remove(n);
         }
         return nodeState[OFFLINE_STATE].remove(n);
@@ -376,24 +283,14 @@
     public void addOnlineNode(Node n) {
         nodeState[OFFLINE_STATE].remove(n);
         nodeState[ONLINE_STATE].add(n);
-<<<<<<< HEAD
-        host[RUNNING_STATE].put(n.id(), new THashSet<VM>());
-        host[SLEEPING_STATE].put(n.id(), new THashSet<VM>());
-=======
->>>>>>> 7b45519c
     }
 
     @Override
     public boolean addOfflineNode(Node n) {
         int nId = n.id();
         if (nodeState[ONLINE_STATE].contains(n)) {
-<<<<<<< HEAD
-            if (!host[RUNNING_STATE].get(n.id()).isEmpty() || !host[SLEEPING_STATE].get(n.id()).isEmpty()) {
-                //It already host VMs, not possible
-=======
             Set<VM> on = host[SLEEPING_STATE].get(nId);
             if (on != null && !on.isEmpty()) {
->>>>>>> 7b45519c
                 return false;
             }
             on = host[RUNNING_STATE].get(nId);
@@ -502,15 +399,6 @@
     }
 
     @Override
-    public Set<VM> getSleepingVMs(Collection<Node> ns) {
-        Set<VM> vms = new THashSet<>();
-        for (Node n : ns) {
-            vms.addAll(getSleepingVMs(n));
-        }
-        return vms;
-    }
-
-    @Override
     public Mapping clone() {
         return new DefaultMapping(this);
     }
@@ -527,13 +415,8 @@
 
     @Override
     public void clear() {
-<<<<<<< HEAD
-        for (Set<Node> st : nodeState) {
-            st.clear();
-=======
         for (Set<Node> s : nodeState) {
             s.clear();
->>>>>>> 7b45519c
         }
         st.clear();
         vmReady.clear();
@@ -560,12 +443,6 @@
 
     @Override
     public void clearAllVMs() {
-<<<<<<< HEAD
-        /*for (Set<VM> st : vmState) {
-            st.clear();
-        } */
-=======
->>>>>>> 7b45519c
         place.clear();
         st.clear();
         vmReady.clear();
