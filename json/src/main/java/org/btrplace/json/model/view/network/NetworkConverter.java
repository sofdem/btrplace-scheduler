/*
 * Copyright (c) 2016 University Nice Sophia Antipolis
 *
 * This file is part of btrplace.
 * This library is free software; you can redistribute it and/or
 * modify it under the terms of the GNU Lesser General Public
 * License as published by the Free Software Foundation; either
 * version 3 of the License, or (at your option) any later version.
 *
 * This library is distributed in the hope that it will be useful,
 * but WITHOUT ANY WARRANTY; without even the implied warranty of
 * MERCHANTABILITY or FITNESS FOR A PARTICULAR PURPOSE.  See the GNU
 * Lesser General Public License for more details.
 *
 * You should have received a copy of the GNU Lesser General Public License
 * along with this program.  If not, see <http://www.gnu.org/licenses/>.
 */

package org.btrplace.json.model.view.network;

import net.minidev.json.JSONArray;
import net.minidev.json.JSONObject;
import org.btrplace.json.JSONConverterException;
import org.btrplace.json.model.view.ModelViewConverter;
import org.btrplace.model.Model;
import org.btrplace.model.Node;
import org.btrplace.model.PhysicalElement;
import org.btrplace.model.view.network.Link;
import org.btrplace.model.view.network.Network;
import org.btrplace.model.view.network.Routing;
import org.btrplace.model.view.network.Switch;

import java.util.Collection;
import java.util.HashMap;
import java.util.Map;

import static org.btrplace.json.JSONs.*;

/**
 * Serialize/Un-serialize a {@link org.btrplace.model.view.network.Network} view.
 * <p>
 * By default, it also registers a {@link DefaultRoutingConverter} and a {@link StaticRoutingConverter}.
 *
 * @author Vincent Kherbache
 */
public class NetworkConverter implements ModelViewConverter<Network> {

    private Map<Class<? extends Routing>, RoutingConverter<? extends Routing>> java2json;
    private Map<String, RoutingConverter<? extends Routing>> json2java;

    /**
     * Label stating a switch.
     */
    public static final String SWITCH_LABEL = "switch";

    /**
     * Label stating a node.
     */
    public static final String NODE_LABEL = "node";

    /**
     * Label stating a capacity.
     */
    public static final String CAPACITY_LABEL = "capacity";
    /**
     * Make a new converter.
     */
    public NetworkConverter() {
        java2json = new HashMap<>();
        json2java = new HashMap<>();
        register(new DefaultRoutingConverter());
        register(new StaticRoutingConverter());
    }

    /**
     * Register a routing converter.
     *
     * @param r the converter to register
     */
    public void register(RoutingConverter<? extends Routing> r) {
<<<<<<< HEAD
        routingConverters.add(r);
    }

    /**
     * Remove a routing converter.
     *
     * @param r the converter to remove
     * @return {@code true} iff it has been removed
     */
    public boolean unRegister(RoutingConverter<? extends Routing> r) {
        return routingConverters.remove(r);
=======
        java2json.put(r.getSupportedRouting(), r);
        json2java.put(r.getJSONId(), r);
>>>>>>> 8db028b4
    }

    @Override
    public JSONObject toJSON(Network net) throws JSONConverterException {
        JSONObject container = new JSONObject();
        container.put("id", getJSONId());
        container.put("switches", switchesToJSON(net.getSwitches()));
        container.put("links", linksToJSON(net.getLinks()));
        container.put("routing", routingToJSON(net.getRouting()));

        // TODO: manage possible custom LinkBuilder and SwitchBuilder implementations.

        return container;
    }

    @Override
<<<<<<< HEAD
    public Network fromJSON(JSONObject o) throws JSONConverterException {

=======
    public Network fromJSON(Model mo, JSONObject o) throws JSONConverterException {
        
>>>>>>> 8db028b4
        String id = requiredString(o, "id");

        if (!id.equals(getJSONId())) {
            return null;
        }

        Network net = new Network();

        switchesFromJSON(net, (JSONArray) o.get("switches"));
        linksFromJSON(mo, net, (JSONArray) o.get("links"));

        mo.attach(net);
        net.setRouting(routingFromJSON(mo, (JSONObject) o.get("routing")));
        mo.detach(net);
        return net;
    }

    /**
     * Convert a Switch to a JSON object.
     *
     * @param s the switch to convert
     * @return the JSON object
     */
    public JSONObject switchToJSON(Switch s) {
        JSONObject o = new JSONObject();
        o.put("id", s.id());
        o.put(CAPACITY_LABEL, s.getCapacity());
        return o;
    }

    /**
     * Convert a collection of switches to an array of JSON switches objects.
     *
     * @param c the collection of Switches
     * @return a json formatted array of Switches
     */
    public JSONArray switchesToJSON(Collection<Switch> c) {
        JSONArray a = new JSONArray();
        for (Switch s : c) {
            a.add(switchToJSON(s));
        }
        return a;
    }

    /**
     * Convert a PhysicalElement to a JSON object.
     *
     * @param pe the physical element to convert
     * @return the JSON object
     */
    public JSONObject physicalElementToJSON(PhysicalElement pe) throws IllegalArgumentException {
        JSONObject o = new JSONObject();
        if (pe instanceof Node) {
            o.put("type", NODE_LABEL);
            o.put("id", ((Node) pe).id());
        } else if (pe instanceof Switch) {
            o.put("type", SWITCH_LABEL);
            o.put("id", ((Switch) pe).id());
        } else {
            throw new IllegalArgumentException("Unsupported physical element '" + pe.getClass().toString() + "'");
        }
        return o;
    }

    /**
     * Convert a Link to a JSON object.
     *
     * @param s the switch to convert
     * @return the JSON object
     */
    public JSONObject linkToJSON(Link s) {
        JSONObject o = new JSONObject();
        o.put("id", s.id());
        o.put(CAPACITY_LABEL, s.getCapacity());
        o.put(SWITCH_LABEL, s.getSwitch().id());
        o.put("physicalElement", physicalElementToJSON(s.getElement()));
        return o;
    }

    /**
     * Convert a collection of links to an array of JSON links objects.
     *
     * @param c the collection of Links
     * @return a JSON formatted array of Links
     */
    public JSONArray linksToJSON(Collection<Link> c) {
        JSONArray a = new JSONArray();
        for (Link l : c) {
            a.add(linkToJSON(l));
        }
        return a;
    }

    /**
     * Convert a Routing implementation into a JSON object
     *
     * @param routing the routing implementation to convert
     * @return the JSON formatted routing object
     * @throws JSONConverterException if the Routing implementation is not known
     */
    public JSONObject routingToJSON(Routing routing) throws JSONConverterException {
        RoutingConverter c = java2json.get(routing.getClass());
        if (c == null) {
            throw new JSONConverterException("No converter available for a routing with the '" + routing.getClass() + "' className");
        }
        return c.toJSON(routing);

    }

    /**
     * Convert a JSON routing object into the corresponding java Routing implementation.
     *
     * @param o the JSON object to convert
     * @throws JSONConverterException if the Routing implementation is not known
     */
    public Routing routingFromJSON(Model mo, JSONObject o) throws JSONConverterException {

        String type = requiredString(o, "type");
        RoutingConverter<? extends Routing> c = json2java.get(type);
        if (c == null) {
            throw new JSONConverterException("No converter available for a routing of type '" + type + "'");
        }
        return c.fromJSON(mo, o);
    }

    /**
     * Convert a JSON switch object to a Switch.
     *
     * @param o the json object
     * @return the Switch
     */
    public Switch switchFromJSON(JSONObject o) throws JSONConverterException {
        return new Switch(requiredInt(o, "id"), requiredInt(o, CAPACITY_LABEL));
    }

    /**
     * Convert a JSON array of switches to a Java List of switches.
     *
     * @param net the network to populate
<<<<<<< HEAD
     * @param a   the json array
=======
     * @param a the json array
>>>>>>> 8db028b4
     */
    public void switchesFromJSON(Network net, JSONArray a) throws JSONConverterException {
        for (Object o : a) {
            net.newSwitch(requiredInt((JSONObject) o, "id"), requiredInt((JSONObject) o, CAPACITY_LABEL));
        }
    }

    /**
     * Convert a JSON physical element object to a Java PhysicalElement object.
     *
     * @param o the JSON object to convert the physical element to convert
     * @return the PhysicalElement
     */
    public PhysicalElement physicalElementFromJSON(Model mo, Network net, JSONObject o) throws JSONConverterException {
        String type = requiredString(o, "type");
        switch (type) {
            case NODE_LABEL:
                return requiredNode(mo, o, "id");
            case SWITCH_LABEL:
                return getSwitch(net, requiredInt(o, "id"));
            default:
                throw new JSONConverterException("type '" + type + "' is not a physical element");
        }
    }

    private static Switch getSwitch(Network net, int id) {
        for (Switch s : net.getSwitches()) {
            if (s.id() == id) {
                return s;
            }
        }
        return null;
    }

    /**
     * Convert a JSON link object into a Java Link object.
     *
     * @param net the network to populate
     * @param o   the JSON object to convert
     */
    public void linkFromJSON(Model mo, Network net, JSONObject o) throws JSONConverterException {
        net.connect(requiredInt(o, "id"),
                requiredInt(o, CAPACITY_LABEL),
                getSwitch(net, requiredInt(o, SWITCH_LABEL)),
                physicalElementFromJSON(mo, net, (JSONObject) o.get("physicalElement"))
        );
    }

    /**
     * Convert a JSON array of links to a Java List of links.
     *
     * @param net the network to populate
     * @param a   the json array
     */
    public void linksFromJSON(Model mo, Network net, JSONArray a) throws JSONConverterException {
        for (Object o : a) {
<<<<<<< HEAD
            linkFromJSON(net, (JSONObject) o);
        }
    }


    /**
     * Convert a JSON routing object into the corresponding java Routing implementation.
     *
     * @param o the JSON object to convert
     * @throws JSONConverterException if the Routing implementation is not known
     */
    public Routing routingFromJSON(JSONObject o) throws JSONConverterException {

        String type = requiredString(o, "type");
        for (RoutingConverter<? extends Routing> r : routingConverters) {
            if (r.getJSONId().equals(type)) {
                r.setModel(getModel());
                return r.fromJSON(o);
            }
=======
            linkFromJSON(mo, net, (JSONObject) o);
>>>>>>> 8db028b4
        }
    }

    @Override
    public Class<Network> getSupportedView() {
        return Network.class;
    }

    @Override
    public String getJSONId() {
        return "net";
    }

}
<|MERGE_RESOLUTION|>--- conflicted
+++ resolved
@@ -38,9 +38,8 @@
 
 /**
  * Serialize/Un-serialize a {@link org.btrplace.model.view.network.Network} view.
- * <p>
+ *
  * By default, it also registers a {@link DefaultRoutingConverter} and a {@link StaticRoutingConverter}.
- *
  * @author Vincent Kherbache
  */
 public class NetworkConverter implements ModelViewConverter<Network> {
@@ -78,22 +77,8 @@
      * @param r the converter to register
      */
     public void register(RoutingConverter<? extends Routing> r) {
-<<<<<<< HEAD
-        routingConverters.add(r);
-    }
-
-    /**
-     * Remove a routing converter.
-     *
-     * @param r the converter to remove
-     * @return {@code true} iff it has been removed
-     */
-    public boolean unRegister(RoutingConverter<? extends Routing> r) {
-        return routingConverters.remove(r);
-=======
         java2json.put(r.getSupportedRouting(), r);
         json2java.put(r.getJSONId(), r);
->>>>>>> 8db028b4
     }
 
     @Override
@@ -103,20 +88,15 @@
         container.put("switches", switchesToJSON(net.getSwitches()));
         container.put("links", linksToJSON(net.getLinks()));
         container.put("routing", routingToJSON(net.getRouting()));
-
+        
         // TODO: manage possible custom LinkBuilder and SwitchBuilder implementations.
 
         return container;
     }
 
     @Override
-<<<<<<< HEAD
-    public Network fromJSON(JSONObject o) throws JSONConverterException {
-
-=======
     public Network fromJSON(Model mo, JSONObject o) throws JSONConverterException {
         
->>>>>>> 8db028b4
         String id = requiredString(o, "id");
 
         if (!id.equals(getJSONId())) {
@@ -138,7 +118,7 @@
      * Convert a Switch to a JSON object.
      *
      * @param s the switch to convert
-     * @return the JSON object
+     * @return  the JSON object
      */
     public JSONObject switchToJSON(Switch s) {
         JSONObject o = new JSONObject();
@@ -165,7 +145,7 @@
      * Convert a PhysicalElement to a JSON object.
      *
      * @param pe the physical element to convert
-     * @return the JSON object
+     * @return  the JSON object
      */
     public JSONObject physicalElementToJSON(PhysicalElement pe) throws IllegalArgumentException {
         JSONObject o = new JSONObject();
@@ -185,7 +165,7 @@
      * Convert a Link to a JSON object.
      *
      * @param s the switch to convert
-     * @return the JSON object
+     * @return  the JSON object
      */
     public JSONObject linkToJSON(Link s) {
         JSONObject o = new JSONObject();
@@ -212,10 +192,10 @@
 
     /**
      * Convert a Routing implementation into a JSON object
-     *
-     * @param routing the routing implementation to convert
-     * @return the JSON formatted routing object
-     * @throws JSONConverterException if the Routing implementation is not known
+     * 
+     * @param routing   the routing implementation to convert
+     * @return  the JSON formatted routing object
+     * @throws  JSONConverterException if the Routing implementation is not known
      */
     public JSONObject routingToJSON(Routing routing) throws JSONConverterException {
         RoutingConverter c = java2json.get(routing.getClass());
@@ -254,13 +234,8 @@
 
     /**
      * Convert a JSON array of switches to a Java List of switches.
-     *
      * @param net the network to populate
-<<<<<<< HEAD
-     * @param a   the json array
-=======
      * @param a the json array
->>>>>>> 8db028b4
      */
     public void switchesFromJSON(Network net, JSONArray a) throws JSONConverterException {
         for (Object o : a) {
@@ -272,7 +247,7 @@
      * Convert a JSON physical element object to a Java PhysicalElement object.
      *
      * @param o the JSON object to convert the physical element to convert
-     * @return the PhysicalElement
+     * @return  the PhysicalElement
      */
     public PhysicalElement physicalElementFromJSON(Model mo, Network net, JSONObject o) throws JSONConverterException {
         String type = requiredString(o, "type");
@@ -294,12 +269,11 @@
         }
         return null;
     }
-
     /**
      * Convert a JSON link object into a Java Link object.
      *
      * @param net the network to populate
-     * @param o   the JSON object to convert
+     * @param   o the JSON object to convert
      */
     public void linkFromJSON(Model mo, Network net, JSONObject o) throws JSONConverterException {
         net.connect(requiredInt(o, "id"),
@@ -313,33 +287,11 @@
      * Convert a JSON array of links to a Java List of links.
      *
      * @param net the network to populate
-     * @param a   the json array
+     * @param a the json array
      */
     public void linksFromJSON(Model mo, Network net, JSONArray a) throws JSONConverterException {
         for (Object o : a) {
-<<<<<<< HEAD
-            linkFromJSON(net, (JSONObject) o);
-        }
-    }
-
-
-    /**
-     * Convert a JSON routing object into the corresponding java Routing implementation.
-     *
-     * @param o the JSON object to convert
-     * @throws JSONConverterException if the Routing implementation is not known
-     */
-    public Routing routingFromJSON(JSONObject o) throws JSONConverterException {
-
-        String type = requiredString(o, "type");
-        for (RoutingConverter<? extends Routing> r : routingConverters) {
-            if (r.getJSONId().equals(type)) {
-                r.setModel(getModel());
-                return r.fromJSON(o);
-            }
-=======
             linkFromJSON(mo, net, (JSONObject) o);
->>>>>>> 8db028b4
         }
     }
 
