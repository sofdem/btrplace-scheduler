#!/usr/bin/env bash
#Quick script to run 10 times the 'standard benchmarks'
#The output is the current commit ID or a folder given as a parameter

#The run command runs the benchmark and store the resulting numbers
#The stats command computes the average numbers
export MAVEN_OPTS="-Xmx4G -Xms4G"
OUTPUT=`git rev-parse --short HEAD`
if [ $# -eq 2 ]; then
    OUTPUT=$2
fi

case $1 in
run)
    echo "Compiling ..."
    mvn -q -f ../ clean install -DskipTests -Dgpg.skip||exit 1
    #We run 11 times and get rid of the first run because the JIT will not be activated
    echo "Running the benchmark"
<<<<<<< HEAD
@    mvn exec:java -Dexec.mainClass="org.btrplace.bench.Bench" -Dexec.args="-l src/test/resources/std-perf/std-perf.txt --repair --timeout 300 -v 1 -o ${OUTPUT}" ||exit 1
=======
    mvn exec:java -Dexec.mainClass="org.btrplace.bench.Bench" -Dexec.args="-c -l src/test/resources/std-perf/std-perf.txt --repair --timeout 300 -v 1 -o ${OUTPUT}" ||exit 1
>>>>>>> 842bf56a
    echo "Statistics available in ${OUTPUT}. Run '$0 stats ${OUTPUT}' to generate them"
    ;;
stats)
    #summary per bench
    for t in nr6 li6; do
        echo "---------- ${t} ----------"
        DTA=`grep ${t} ${OUTPUT}/scheduler.csv|tail -n 10 |awk -F';' '{ core+=$4; spe +=$5; solve+=$6; n++ } END { if (n > 0) printf "%d,%d,%d", core / n, spe / n, solve / n; }'`
        echo "${OUTPUT},${DTA}"
    done
    ;;
*)
    echo "Unsupported operation: $1.\n"
    echo "$0 [run|stats] output?"
    exit 1
esac<|MERGE_RESOLUTION|>--- conflicted
+++ resolved
@@ -16,11 +16,7 @@
     mvn -q -f ../ clean install -DskipTests -Dgpg.skip||exit 1
     #We run 11 times and get rid of the first run because the JIT will not be activated
     echo "Running the benchmark"
-<<<<<<< HEAD
-@    mvn exec:java -Dexec.mainClass="org.btrplace.bench.Bench" -Dexec.args="-l src/test/resources/std-perf/std-perf.txt --repair --timeout 300 -v 1 -o ${OUTPUT}" ||exit 1
-=======
     mvn exec:java -Dexec.mainClass="org.btrplace.bench.Bench" -Dexec.args="-c -l src/test/resources/std-perf/std-perf.txt --repair --timeout 300 -v 1 -o ${OUTPUT}" ||exit 1
->>>>>>> 842bf56a
     echo "Statistics available in ${OUTPUT}. Run '$0 stats ${OUTPUT}' to generate them"
     ;;
 stats)
