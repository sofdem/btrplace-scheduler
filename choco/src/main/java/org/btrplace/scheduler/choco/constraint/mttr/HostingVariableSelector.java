--- conflicted
+++ resolved
@@ -18,13 +18,7 @@
 
 package org.btrplace.scheduler.choco.constraint.mttr;
 
-<<<<<<< HEAD
-import org.chocosolver.solver.Model;
 import org.chocosolver.solver.search.strategy.selectors.variables.FirstFail;
-=======
-import org.btrplace.scheduler.choco.extensions.MyFirstFail;
-import org.chocosolver.solver.Solver;
->>>>>>> 842bf56a
 import org.chocosolver.solver.variables.IntVar;
 
 /**
@@ -33,7 +27,7 @@
  *
  * @author Fabien Hermenier
  */
-public class HostingVariableSelector extends MyFirstFail {
+public class HostingVariableSelector extends FirstFail {
 
     private OnStableNodeFirst schedHeuristic;
 
@@ -41,15 +35,11 @@
      * Make a new heuristic.
      * By default, the heuristic doesn't touch the scheduling constraints.
      *
+     * @param s the csp to solve
      * @param sched the scheduling heuristic to notify when the placement is invalidated
      */
-<<<<<<< HEAD
-    public HostingVariableSelector(Model mo, OnStableNodeFirst sched) {
-        super(mo);
-=======
-    public HostingVariableSelector(Solver s, OnStableNodeFirst sched) {
+    public HostingVariableSelector(org.chocosolver.solver.Model s, OnStableNodeFirst sched) {
         super(s);
->>>>>>> 842bf56a
         this.schedHeuristic = sched;
     }
 
