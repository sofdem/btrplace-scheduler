/*
 * Copyright (c) 2016 University Nice Sophia Antipolis
 *
 * This file is part of btrplace.
 * This library is free software; you can redistribute it and/or
 * modify it under the terms of the GNU Lesser General Public
 * License as published by the Free Software Foundation; either
 * version 3 of the License, or (at your option) any later version.
 *
 * This library is distributed in the hope that it will be useful,
 * but WITHOUT ANY WARRANTY; without even the implied warranty of
 * MERCHANTABILITY or FITNESS FOR A PARTICULAR PURPOSE.  See the GNU
 * Lesser General Public License for more details.
 *
 * You should have received a copy of the GNU Lesser General Public License
 * along with this program.  If not, see <http://www.gnu.org/licenses/>.
 */

package org.btrplace.scheduler.choco;

import gnu.trove.list.array.TIntArrayList;
import gnu.trove.map.hash.TObjectIntHashMap;
import org.btrplace.model.*;
import org.btrplace.plan.DefaultReconfigurationPlan;
import org.btrplace.plan.ReconfigurationPlan;
import org.btrplace.scheduler.SchedulerException;
import org.btrplace.scheduler.choco.duration.DurationEvaluators;
import org.btrplace.scheduler.choco.extensions.MyFirstFail;
import org.btrplace.scheduler.choco.transition.*;
import org.btrplace.scheduler.choco.view.AliasedCumulatives;
import org.btrplace.scheduler.choco.view.ChocoView;
import org.btrplace.scheduler.choco.view.Cumulatives;
import org.btrplace.scheduler.choco.view.Packing;
import org.chocosolver.memory.IEnvironment;
import org.chocosolver.solver.ResolutionPolicy;
import org.chocosolver.solver.Solver;
import org.chocosolver.solver.constraints.IntConstraintFactory;
import org.chocosolver.solver.objective.ObjectiveManager;
import org.chocosolver.solver.search.loop.monitors.IMonitorSolution;
import org.chocosolver.solver.search.loop.monitors.SMF;
import org.chocosolver.solver.search.solution.AllSolutionsRecorder;
import org.chocosolver.solver.search.solution.Solution;
import org.chocosolver.solver.search.strategy.ISF;
import org.chocosolver.solver.search.strategy.selectors.values.RealDomainMiddle;
import org.chocosolver.solver.search.strategy.selectors.values.SetDomainMin;
import org.chocosolver.solver.search.strategy.selectors.variables.InputOrder;
import org.chocosolver.solver.search.strategy.selectors.variables.Occurrence;
import org.chocosolver.solver.search.strategy.strategy.AbstractStrategy;
import org.chocosolver.solver.search.strategy.strategy.RealStrategy;
import org.chocosolver.solver.search.strategy.strategy.SetStrategy;
import org.chocosolver.solver.search.strategy.strategy.StrategiesSequencer;
import org.chocosolver.solver.variables.IntVar;
import org.chocosolver.solver.variables.RealVar;
import org.chocosolver.solver.variables.SetVar;
import org.chocosolver.solver.variables.VariableFactory;
import org.chocosolver.util.ESat;
import org.chocosolver.util.tools.ArrayUtils;
import org.slf4j.Logger;
import org.slf4j.LoggerFactory;

import java.util.*;
import java.util.stream.Collectors;
import java.util.stream.Stream;


/**
 * Default implementation of {@link ReconfigurationProblem}.
 *
 * @author Fabien Hermenier
 */
public class DefaultReconfigurationProblem implements ReconfigurationProblem {

    private static final Logger LOGGER = LoggerFactory.getLogger("ChocoRP");
    private boolean useLabels = false;
    private IntVar objective;
    private Model model;

    private Solver solver;

    private Set<VM> ready;
    private Set<VM> running;
    private Set<VM> sleeping;
    private Set<VM> killed;

    private Set<VM> manageable;

    private List<VM> vms;
    private TObjectIntHashMap<VM> revVMs;

    private List<Node> nodes;
    private TObjectIntHashMap<Node> revNodes;

    private IntVar start;
    private IntVar end;

    private List<VMTransition> vmActions;
    private List<NodeTransition> nodeActions;

    private DurationEvaluators durEval;

    private List<IntVar> vmsCountOnNodes;

    private ObjectiveAlterer alterer = new DefaultObjectiveAlterer();

    private ResolutionPolicy solvingPolicy;

    private TransitionFactory amFactory;

    private Map<String, ChocoView> coreViews;

    /**
     * Make a new RP where the next state for every VM is indicated.
     * If the state for a VM is omitted, it is considered as unchanged
     *
     * @param m         the initial model
     * @param ps        parameters to customize the problem
     * @param ready     the VMs that must be in the ready state
     * @param running   the VMs that must be in the running state
     * @param sleeping  the VMs that must be in the sleeping state
     * @param killed    the VMs that must be killed
     * @param preRooted the VMs that can be managed by the solver when they are already running and they must keep running
     * @throws org.btrplace.scheduler.SchedulerException if an error occurred
     * @see DefaultReconfigurationProblemBuilder to ease the instantiation process
     */
    DefaultReconfigurationProblem(Model m,
                                  Parameters ps,
                                  Set<VM> ready,
                                  Set<VM> running,
                                  Set<VM> sleeping,
                                  Set<VM> killed,
                                  Set<VM> preRooted) throws SchedulerException {
        this.ready = new HashSet<>(ready);
        this.running = new HashSet<>(running);
        this.sleeping = new HashSet<>(sleeping);
        this.killed = new HashSet<>(killed);
        this.manageable = new HashSet<>(preRooted);
        this.useLabels = ps.getVerbosity() > 0;
        this.amFactory = ps.getTransitionFactory();
        model = m;
        durEval = ps.getDurationEvaluators();

        IEnvironment env = ps.getEnvironmentFactory().build(m);
        solver = new Solver(env, "");
        solver.set(new AllSolutionsRecorder(solver));
        start = VariableFactory.fixed(makeVarLabel("RP.start"), 0, solver);
        end = VariableFactory.bounded(makeVarLabel("RP.end"), 0, ps.getMaxEnd(), solver);

        this.solvingPolicy = ResolutionPolicy.SATISFACTION;
        objective = null;


        fillElements();

        makeCardinalityVariables();

        makeNodeTransitions();
        makeVMTransitions();

        coreViews = new HashMap<>();
        for (Class<? extends ChocoView> c : ps.getChocoViews()) {
            try {
                ChocoView v = c.newInstance();
                v.inject(ps, this);
                addView(v);
            } catch (Exception e) {
                throw new SchedulerException(model, "Unable to instantiate solver-only view '" + c.getSimpleName() + "'", e);
            }
        }
    }

    @Override
    public ReconfigurationPlan solve(int timeLimit, boolean optimize) throws SchedulerException {

        //Check for multiple destination state
        if (!distinctVMStates()) {
            return null;
        }

        if (!optimize) {
            solvingPolicy = ResolutionPolicy.SATISFACTION;
        }
        linkCardinalityWithSlices();
        addContinuousResourceCapacities();
        getView(Packing.VIEW_ID).beforeSolve(this);
        getView(Cumulatives.VIEW_ID).beforeSolve(this);
        getView(AliasedCumulatives.VIEW_ID).beforeSolve(this);

        //Set the timeout
        if (timeLimit > 0) {
            SMF.limitTime(solver, timeLimit * 1000L);
        }
        
        getLogger().debug("{} constraints; {} integers", solver.getNbCstrs(), solver.retrieveIntVars().length + solver.retrieveBoolVars().length);


        if (solvingPolicy == ResolutionPolicy.SATISFACTION) {
            solver.findSolution();
        } else {
            solver.plugMonitor((IMonitorSolution) () -> {
                int v = objective.getValue();
                String op = solvingPolicy == ResolutionPolicy.MAXIMIZE ? ">=" : "<=";
                solver.post(IntConstraintFactory.arithm(objective, op, alterer.newBound(DefaultReconfigurationProblem.this, v)));
            });
            if (!solver.getObjectiveManager().isOptimization()) {
                solver.set(new ObjectiveManager<IntVar, Integer>(objective, solvingPolicy, true));
            }
            solver.findOptimalSolution(solvingPolicy, objective);
        }
        return makeResultingPlan();
    }

    /**
     * Check if every VM has a single destination state
     *
     * @return {@code true} if states are distinct
     */
    private boolean distinctVMStates() {

        boolean ok = vms.size() == running.size() + sleeping.size() + ready.size() + killed.size();


        //It is sure there is no solution as a VM cannot have multiple destination state
        Map<VM, VMState> states = new HashMap<>();
        for (VM v : running) {
            states.put(v, VMState.RUNNING);
        }
        for (VM v : ready) {
            VMState prev = states.put(v, VMState.READY);
            if (prev != null) {
                getLogger().debug("multiple destination state for {}: {} and {}", v, prev, VMState.READY);
            }
        }
        for (VM v : sleeping) {
            VMState prev = states.put(v, VMState.SLEEPING);
            if (prev != null) {
                getLogger().debug("multiple destination state for {}: {} and {}", v, prev, VMState.SLEEPING);
            }
        }
        for (VM v : killed) {
            VMState prev = states.put(v, VMState.KILLED);
            if (prev != null) {
                getLogger().debug("multiple destination state for {}: {} and {}", v, prev, VMState.KILLED);
            }
        }
        return ok;
    }

    @Override
    public List<ReconfigurationPlan> getComputedSolutions() throws SchedulerException {
        return solver.getSolutionRecorder().getSolutions().stream()
                .map(s -> buildReconfigurationPlan(s, model))
                .collect(Collectors.toList());
    }

    private ReconfigurationPlan makeResultingPlan() {

        //Check for the solution
        ESat status = solver.isFeasible();
        if (status == ESat.FALSE) {
            //It is certain the CSP has no solution
            return null;
        } else if (solver.isFeasible() == ESat.UNDEFINED) {
            //We don't know if the CSP has a solution
            throw new SchedulerException(model, "Unable to state about the problem feasibility.");
        }

        Solution s = solver.getSolutionRecorder().getLastSolution();
        return buildReconfigurationPlan(s, model.copy());
    }

    /**
     * Build a plan for a solution.
     * @param s the solution
     * @param src the source model
     * @return the resulting plan
     * @throws SchedulerException if a error occurred
     */
    @Override
    public ReconfigurationPlan buildReconfigurationPlan(Solution s, Model src) throws SchedulerException {
        ReconfigurationPlan plan = new DefaultReconfigurationPlan(src);
        for (NodeTransition action : nodeActions) {
            action.insertActions(s, plan);
        }

        for (VMTransition action : vmActions) {
            action.insertActions(s, plan);
        }

        assert plan.isApplyable() : "The following plan cannot be applied:\n" + plan;
        assert checkConsistency(s, plan);
        return plan;
    }

<<<<<<< HEAD
    /**
     * A naive heuristic to be sure every variables will be instantiated.
     * In practice, instantiate each of the variables to its lower-bound
     */
    private void appendNaiveBranchHeuristic() {

        if (solver.getSearchLoop().getStrategy() != null) {
            return;
        }
        List<AbstractStrategy> strats = new ArrayList<>();
        strats.add(ISF.custom(new MyFirstFail(solver, "queue"),
                ISF.min_value_selector(),
                ArrayUtils.append(solver.retrieveBoolVars(), solver.retrieveIntVars())));

        RealVar[] rv = solver.retrieveRealVars();
        if (rv != null && rv.length > 0) {
            strats.add(new RealStrategy(rv, new Occurrence<>(), new RealDomainMiddle()));
        }
        SetVar[] sv = solver.retrieveSetVars();
        if (sv != null && sv.length > 0) {
            strats.add(new SetStrategy(sv, new InputOrder<>(), new SetDomainMin(), true));
        }
        solver.set(new StrategiesSequencer(strats.toArray(new AbstractStrategy[strats.size()])));
    }

=======
>>>>>>> e4f41b00
    private void addContinuousResourceCapacities() {
        TIntArrayList cUse = new TIntArrayList();
        List<IntVar> iUse = new ArrayList<>();
        for (int j = 0; j < getVMs().size(); j++) {
            VMTransition a = vmActions.get(j);
            if (a.getDSlice() != null) {
                iUse.add(VariableFactory.one(solver));
            }
            if (a.getCSlice() != null) {
                cUse.add(1);
            }
        }

        ChocoView v = getView(Cumulatives.VIEW_ID);
        if (v == null) {
            throw new SchedulerException(model, "View '" + Cumulatives.VIEW_ID + "' is required but missing");
        }

        ((Cumulatives) v).addDim(getNbRunningVMs(), cUse.toArray(), iUse.toArray(new IntVar[iUse.size()]));
    }

    private void linkCardinalityWithSlices() {
        Stream<Slice> s = vmActions.stream().map(VMTransition::getDSlice).filter(Objects::nonNull);
        IntVar[] ds = s.map(Slice::getHoster).toArray(IntVar[]::new);
        IntVar[] usages = new IntVar[ds.length];
        for (int i = 0; i < ds.length; i++) {
            usages[i] = VariableFactory.one(solver);
        }
        ChocoView v = getView(Packing.VIEW_ID);
        if (v == null) {
            throw new SchedulerException(model, "View '" + Packing.VIEW_ID + "' is required but missing");
        }
        ((Packing) v).addDim("vmsOnNodes", vmsCountOnNodes, usages, ds);
    }

    /**
     * Create the cardinality variables.
     */
    private void makeCardinalityVariables() {
        vmsCountOnNodes = new ArrayList<>(nodes.size());
        int nbVMs = vms.size();
        for (Node n : nodes) {
            vmsCountOnNodes.add(VariableFactory.bounded(makeVarLabel("nbVMsOn('", n, "')"), 0, nbVMs, solver));
        }
        vmsCountOnNodes = Collections.unmodifiableList(vmsCountOnNodes);
    }

    @Override
    public final VMState getFutureState(VM v) {
        VMTransition t = getVMAction(v);
        return t == null ? null : t.getFutureState();
    }


    @Override
    public VMState getSourceState(VM v) {
        VMTransition t = getVMAction(v);
        return t == null ? null : t.getSourceState();
    }

    @Override
    public NodeState getSourceState(Node n) {
        NodeTransition t = getNodeAction(n);
        return t == null ? null : t.getSourceState();
    }

    private void fillElements() {
        Set<VM> allVMs = new HashSet<>();
        allVMs.addAll(model.getMapping().getSleepingVMs());
        allVMs.addAll(model.getMapping().getRunningVMs());
        allVMs.addAll(model.getMapping().getReadyVMs());
        //We have to integrate VMs in the ready state: the only VMs that may not appear in the mapping
        allVMs.addAll(ready);

        vms = new ArrayList<>(allVMs.size());
        //0.5f is a default load factor in trove.
        revVMs = new TObjectIntHashMap<>(allVMs.size(), 0.5f, -1);

        int i = 0;
        for (VM vm : allVMs) {
            vms.add(vm);
            revVMs.put(vm, i++);
        }
        vms = Collections.unmodifiableList(vms);
        nodes = new ArrayList<>();
        revNodes = new TObjectIntHashMap<>(nodes.size(), 0.5f, -1);
        i = 0;
        for (Node n : model.getMapping().getOnlineNodes()) {
            nodes.add(n);
            revNodes.put(n, i++);
        }
        for (Node n : model.getMapping().getOfflineNodes()) {
            nodes.add(n);
            revNodes.put(n, i++);
        }
        nodes = Collections.unmodifiableList(nodes);
    }

    private void makeVMTransitions() {
        Mapping map = model.getMapping();
        vmActions = new ArrayList<>(vms.size());
        for (VM vmId : vms) {
            VMState curState = map.getState(vmId);
            if (curState == null) {
                curState = VMState.INIT;
            }

            VMState nextState;
            if (running.contains(vmId)) {
                nextState = VMState.RUNNING;
            } else if (sleeping.contains(vmId)) {
                nextState = VMState.SLEEPING;
            } else if (ready.contains(vmId)) {
                nextState = VMState.READY;
            } else if (killed.contains(vmId)) {
                nextState = VMState.KILLED;
            } else {
                nextState = curState; //by default, maintain state
                switch(nextState) {
                    case READY:
                        ready.add(vmId);
                        break;
                    case RUNNING:
                        running.add(vmId);
                        break;
                    case SLEEPING:
                        sleeping.add(vmId);
                        break;
                    default:
                        throw new LifeCycleViolationException(model, vmId, curState, nextState);
                }
            }

            VMTransitionBuilder am = amFactory.getBuilder(curState, nextState);
            if (am == null) {
                throw new LifeCycleViolationException(model, vmId, curState, nextState);
            }
            VMTransition t = am.build(this, vmId);
            vmActions.add(t);
            if (t.isManaged()) {
                manageable.add(vmId);
            }
        }
    }

    private void makeNodeTransitions() {

        Mapping m = model.getMapping();
        nodeActions = new ArrayList<>(nodes.size());
        for (Node nId : nodes) {
            NodeState state = m.getState(nId);
            NodeTransitionBuilder b = amFactory.getBuilder(state);
            if (b == null) {
                throw new LifeCycleViolationException(model, nId, state, EnumSet.of(NodeState.OFFLINE, NodeState.ONLINE));
            }
            nodeActions.add(b.build(this, nId));
        }
    }

    @Override
    public int getCurrentVMLocation(int vmIdx) {
        VM id = getVM(vmIdx);
        if (id == null) {
            return -1;
        }
        Node nodeId = model.getMapping().getVMLocation(id);
        return nodeId == null ? -1 : getNode(nodeId);
    }

    private boolean checkConsistency(Solution s, ReconfigurationPlan p) {
        if (p.getDuration() != s.getIntVal(end)) {
            throw new SchedulerException(p.getOrigin(), "The plan effective duration (" + p.getDuration() + ") and the computed duration (" + end.getValue() + ") mismatch");
        }
        return true;
    }

    @Override
    public List<IntVar> getNbRunningVMs() {
        return vmsCountOnNodes;
    }

    @Override
    public final ChocoView getView(String id) {
        return coreViews.get(id);
    }

    @Override
    public Collection<String> getViews() {
        return coreViews.keySet();
    }

    @Override
    public boolean addView(ChocoView v) {
        if (coreViews.containsKey(v.getIdentifier())) {
            return false;
        }
        coreViews.put(v.getIdentifier(), v);
        return true;
    }

    @Override
    public Solver getSolver() {
        return solver;
    }

    @Override
    public IntVar makeHostVariable(Object... n) {
        return VariableFactory.enumerated(makeVarLabel(n), 0, nodes.size() - 1, solver);
    }

    @Override
    public IntVar makeCurrentHost(VM vmId, Object... n) throws SchedulerException {
        int idx = getVM(vmId);
        if (idx < 0) {
            throw new SchedulerException(model, "Unknown VM '" + vmId + "'");
        }
        return makeCurrentNode(model.getMapping().getVMLocation(vmId), useLabels ? n : "");
    }

    @Override
    public IntVar makeCurrentNode(Node nId, Object... n) throws SchedulerException {
        int idx = getNode(nId);
        if (idx < 0) {
            throw new SchedulerException(model, "Unknown node '" + nId + "'");
        }
        if (useLabels) {
            return VariableFactory.fixed(makeVarLabel(n), idx, solver);
        }
        return VariableFactory.fixed("cste -- ", idx, solver);
    }

    @Override
    public IntVar makeUnboundedDuration(Object... n) {
        return VariableFactory.bounded(makeVarLabel(n), 0, end.getUB(), solver);
    }

    @Override
    public IntVar makeDuration(int ub, int lb, Object... n) throws SchedulerException {
        return VariableFactory.bounded(makeVarLabel(n), lb, ub, solver);
    }

    @Override
    public final String makeVarLabel(Object... lbl) {
        if (!useLabels) {
            return "";
        }
        StringBuilder b = new StringBuilder();
        for (Object s : lbl) {
            if (s instanceof Object[]) {
                for (Object o : (Object[]) s) {
                    b.append(o);
                }
            } else {
                b.append(s);
            }
        }
        return b.toString();
    }

    @Override
    public Set<VM> getManageableVMs() {
        return Collections.unmodifiableSet(manageable);
    }

    @Override
    public Logger getLogger() {
        return LOGGER;
    }

    @Override
    public ObjectiveAlterer getObjectiveAlterer() {
        return alterer;
    }

    @Override
    public void setObjectiveAlterer(ObjectiveAlterer a) {
        alterer = a;
    }

    @Override
    public List<NodeTransition> getNodeActions() {
        return nodeActions;
    }

    @Override
    public DurationEvaluators getDurationEvaluators() {
        return durEval;
    }

    @Override
    public List<Node> getNodes() {
        return nodes;
    }

    @Override
    public List<VM> getVMs() {
        return vms;
    }

    @Override
    public Model getSourceModel() {
        return model;
    }

    @Override
    public Set<VM> getFutureRunningVMs() {
        return running;
    }

    @Override
    public Set<VM> getFutureReadyVMs() {
        return ready;
    }

    @Override
    public Set<VM> getFutureSleepingVMs() {
        return sleeping;
    }

    @Override
    public Set<VM> getFutureKilledVMs() {
        return killed;
    }

    @Override
    public IntVar getStart() {
        return start;
    }

    @Override
    public IntVar getEnd() {
        return end;
    }

    @Override
    public int getVM(VM vm) {
        return revVMs.get(vm);
    }

    @Override
    public VM getVM(int idx) {
        return vms.get(idx);
    }

    @Override
    public int getNode(Node n) {
        return revNodes.get(n);
    }

    @Override
    public Node getNode(int idx) {
        return nodes.get(idx);
    }

    @Override
    public List<VMTransition> getVMActions() {
        return vmActions;
    }

    @Override
    public List<VMTransition> getVMActions(Collection<VM> ids) {
        List<VMTransition> trans = new ArrayList<>(ids.size());
        for (VM v : ids) {
            trans.add(getVMAction(v));
        }
        return trans;
    }

    @Override
    public VMTransition getVMAction(VM id) {
        int idx = getVM(id);
        return idx < 0 ? null : vmActions.get(idx);
    }

    @Override
    public NodeTransition getNodeAction(Node id) {
        int idx = getNode(id);
        return idx < 0 ? null : nodeActions.get(idx);
    }

    @Override
    public VM cloneVM(VM vm) {
        VM newVM = model.newVM();
        if (newVM == null) {
            return null;
        }
        for (Map.Entry<String, ChocoView> e : coreViews.entrySet()) {
            e.getValue().cloneVM(vm, newVM);
        }
        return newVM;
    }

    @Override
    public IntVar getObjective() {
        return objective;
    }

    @Override
    public void setObjective(boolean b, IntVar v) {
        this.objective = v;
        this.solvingPolicy = b ? ResolutionPolicy.MINIMIZE : ResolutionPolicy.MAXIMIZE;
    }

    @Override
    public ResolutionPolicy getResolutionPolicy() {
        return this.solvingPolicy;
    }
}<|MERGE_RESOLUTION|>--- conflicted
+++ resolved
@@ -291,34 +291,6 @@
         return plan;
     }
 
-<<<<<<< HEAD
-    /**
-     * A naive heuristic to be sure every variables will be instantiated.
-     * In practice, instantiate each of the variables to its lower-bound
-     */
-    private void appendNaiveBranchHeuristic() {
-
-        if (solver.getSearchLoop().getStrategy() != null) {
-            return;
-        }
-        List<AbstractStrategy> strats = new ArrayList<>();
-        strats.add(ISF.custom(new MyFirstFail(solver, "queue"),
-                ISF.min_value_selector(),
-                ArrayUtils.append(solver.retrieveBoolVars(), solver.retrieveIntVars())));
-
-        RealVar[] rv = solver.retrieveRealVars();
-        if (rv != null && rv.length > 0) {
-            strats.add(new RealStrategy(rv, new Occurrence<>(), new RealDomainMiddle()));
-        }
-        SetVar[] sv = solver.retrieveSetVars();
-        if (sv != null && sv.length > 0) {
-            strats.add(new SetStrategy(sv, new InputOrder<>(), new SetDomainMin(), true));
-        }
-        solver.set(new StrategiesSequencer(strats.toArray(new AbstractStrategy[strats.size()])));
-    }
-
-=======
->>>>>>> e4f41b00
     private void addContinuousResourceCapacities() {
         TIntArrayList cUse = new TIntArrayList();
         List<IntVar> iUse = new ArrayList<>();
