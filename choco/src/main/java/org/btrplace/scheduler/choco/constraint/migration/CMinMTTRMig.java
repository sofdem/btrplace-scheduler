--- conflicted
+++ resolved
@@ -28,15 +28,9 @@
 import org.btrplace.scheduler.choco.SliceUtils;
 import org.btrplace.scheduler.choco.constraint.mttr.MovementGraph;
 import org.btrplace.scheduler.choco.constraint.mttr.MyInputOrder;
-<<<<<<< HEAD
-import org.btrplace.scheduler.choco.transition.NodeTransition;
-import org.btrplace.scheduler.choco.transition.ShutdownableNode;
-import org.btrplace.scheduler.choco.transition.VMTransition;
-=======
 import org.btrplace.scheduler.choco.constraint.mttr.OnStableNodeFirst;
 import org.btrplace.scheduler.choco.constraint.mttr.StartOnLeafNodes;
 import org.btrplace.scheduler.choco.transition.*;
->>>>>>> cf6f12bf
 import org.chocosolver.solver.Solver;
 import org.chocosolver.solver.constraints.Constraint;
 import org.chocosolver.solver.constraints.IntConstraintFactory;
@@ -137,7 +131,7 @@
         // Migrate VMs
         ///SCHEDULING PROBLEM
         MovementGraph gr = new MovementGraph(rp);
-        OnStableNodeFirst schedHeuristic = new OnStableNodeFirst(rp, this);
+        OnStableNodeFirst schedHeuristic = new OnStableNodeFirst(rp);
         strategies.add(new IntStrategy(SliceUtils.extractStarts(TransitionUtils.getDSlices(rp.getVMActions())), new StartOnLeafNodes(rp, gr), new IntDomainMin()));
         strategies.add(new IntStrategy(schedHeuristic.getScope(), schedHeuristic, new IntDomainMin()));
 
@@ -170,9 +164,6 @@
                     endVars.toArray(new IntVar[endVars.size()])
             ));
         }
-
-        //strategies.add(ISF.minDom_LB(TransitionUtils.getEnds(rp.getVMActions())));
-        //strategies.add(ISF.minDom_LB(TransitionUtils.getEnds(rp.getNodeActions())));
 
         /* Symmetric decommissioning heuristic
         for (Node n : rp.getNodes()) {
@@ -209,143 +200,7 @@
                 ));
                 //strategies.add(ISF.minDom_LB(endVars.toArray(new IntVar[endVars.size()])));
             }
-        }
-
-        // Per decommissioning per link
-        /*endVars.clear();
-        CNetworkView cnv = (CNetworkView) rp.getView(CNetworkView.VIEW_ID);
-        if (cnv == null) {
-            throw new SchedulerException(rp.getSourceModel(), "Solver View '" + CNetworkView.VIEW_ID +
-                    "' is required but missing");
-        }
-        List<List<MigrateVMTransition>> tasksPerLink = cnv.getMigrationsPerLink();
-        if (!tasksPerLink.isEmpty()) {
-            Collections.sort(tasksPerLink, (tasks, tasks2) -> tasks2.size() - tasks.size());
-            for (List<MigrateVMTransition> migrations : tasksPerLink) {
-                if (!migrations.isEmpty()) {
-                    endVars.clear();
-
-                    for (MigrateVMTransition m : migrations) {
-                        endVars.add(m.getEnd());
-
-                        Node src = map.getVMLocation(m.getVM());
-                        Node dst = rp.getNode(m.getDSlice().getHoster().getValue());
-
-                    }
-                    strategies.add(ISF.custom(
-                            ISF.minDomainSize_var_selector(),
-                            ISF.mid_value_selector(),//.max_value_selector(),
-                            ISF.split(), // Split from max
-                            endVars.toArray(new IntVar[endVars.size()])
-                    ));
-                }
-            }
         }*/
-
-        /* End vars for all Nodes actions
-        endVars.clear();
-        for (NodeTransition a : rp.getNodeActions()) {
-            endVars.add(a.getEnd());
-        }
-        if (!endVars.isEmpty()) {
-            strategies.add(ISF.custom(
-                    ISF.maxDomainSize_var_selector(),
-                    ISF.mid_value_selector(),//.max_value_selector(),
-                    ISF.split(), // Split from max
-                    endVars.toArray(new IntVar[endVars.size()])
-            ));
-        }*/
-
-        /* End vars for all Nodes shutdown actions
-        endVars.clear();
-        for (NodeTransition a : rp.getNodeActions()) {
-            if (a instanceof ShutdownableNode) {
-                endVars.add(a.getHostingEnd());
-            }
-        }
-        if (!endVars.isEmpty()) {
-            /*strategies.add(ISF.custom(
-                    ISF.maxDomainSize_var_selector(),
-                    ISF.mid_value_selector(),//.max_value_selector(),
-                    ISF.split(), // Split from max
-                    endVars.toArray(new IntVar[endVars.size()])
-            ));*//*
-            strategies.add(ISF.maxDom_Split(endVars.toArray(new IntVar[endVars.size()])));
-        }*/
-
-        /* End vars for all Nodes boot actions
-        endVars.clear();
-        for (NodeTransition a : rp.getNodeActions()) {
-            if (a instanceof BootableNode) {
-                endVars.add(a.getHostingStart());
-            }
-        }
-        if (!endVars.isEmpty()) {
-            /*strategies.add(ISF.custom(
-                    ISF.maxDomainSize_var_selector(),
-                    ISF.mid_value_selector(),//.max_value_selector(),
-                    ISF.split(), // Split from max
-                    endVars.toArray(new IntVar[endVars.size()])
-            ));*//*
-            strategies.add(ISF.maxDom_Split(endVars.toArray(new IntVar[endVars.size()])));
-        }*/
-
-        // End vars for all VMs actions
-        /*endVars.clear();
-        for (VMTransition a : rp.getVMActions()) {
-            endVars.add(a.getEnd());
-        }
-        if (!endVars.isEmpty()) {
-            /*strategies.add(ISF.custom(
-                    ISF.maxDomainSize_var_selector(),
-                    ISF.mid_value_selector(),//.max_value_selector(),
-                    ISF.split(), // Split from max
-                    endVars.toArray(new IntVar[endVars.size()])
-            ));*//*
-            strategies.add(ISF.maxDom_Split(endVars.toArray(new IntVar[endVars.size()])));
-        }*/
-
-        /* End vars for all actions
-        endVars.clear();
-        for (Transition m : rp.getVMActions()) { endVars.add(m.getEnd()); }
-        for (Transition m : rp.getNodeActions()) { endVars.add(m.getEnd()); }
-        endVars.add(rp.getEnd());
-        strategies.add(ISF.custom(
-                ISF.minDomainSize_var_selector(),
-                ISF.mid_value_selector(),//.max_value_selector(),
-                ISF.split(), // Split from max
-                endVars.toArray(new IntVar[endVars.size()])
-        ));*/
-        //strategies.add(ISF.maxDom_Split(endVars.toArray(new IntVar[endVars.size()])));
-
-
-        /* End vars for all VMs actions PER NODE
-        for (Node n : rp.getNodes()) {
-            endVars.clear();
-            for (VMTransition a : rp.getVMActions()) {
-                if (rp.getNode(n) == (a.getCSlice().getHoster().getValue())) {
-                    endVars.add(a.getEnd());
-                }
-            }
-            if (!endVars.isEmpty()) {
-                //endVars.add(rp.getNodeAction(n).getHostingEnd());
-                strategies.add(ISF.custom(
-                        ISF.minDomainSize_var_selector(),
-                        ISF.mid_value_selector(),//.max_value_selector(),
-                        ISF.split(), // Split from max
-                        endVars.toArray(new IntVar[endVars.size()])
-                ));
-            }
-        }*/
-
-        /* Add strategy for the cost constraint
-        strategies.add(ISF.custom(
-                ISF.minDomainSize_var_selector(),
-                ISF.mid_value_selector(), //.max_value_selector(),
-                ISF.split(), // Split from max
-                new IntVar[]{rp.getEnd()}
-        ));*/
-
 
         // Set the strategies in the correct order (as added before)
         strategies.add(new IntStrategy(new IntVar[]{rp.getEnd(), cost}, new MyInputOrder<>(rp.getSolver(), this), new IntDomainMin()));
