/*
 * Copyright (c) 2016 University Nice Sophia Antipolis
 *
 * This file is part of btrplace.
 * This library is free software; you can redistribute it and/or
 * modify it under the terms of the GNU Lesser General Public
 * License as published by the Free Software Foundation; either
 * version 3 of the License, or (at your option) any later version.
 *
 * This library is distributed in the hope that it will be useful,
 * but WITHOUT ANY WARRANTY; without even the implied warranty of
 * MERCHANTABILITY or FITNESS FOR A PARTICULAR PURPOSE.  See the GNU
 * Lesser General Public License for more details.
 *
 * You should have received a copy of the GNU Lesser General Public License
 * along with this program.  If not, see <http://www.gnu.org/licenses/>.
 */

package org.btrplace.scheduler.choco.view;

import org.btrplace.scheduler.SchedulerException;
import org.btrplace.scheduler.choco.Parameters;
import org.btrplace.scheduler.choco.ReconfigurationProblem;
<<<<<<< HEAD
import org.chocosolver.memory.IStateInt;
import org.chocosolver.solver.Cause;
import org.chocosolver.solver.Solver;
import org.chocosolver.solver.exception.ContradictionException;
=======
>>>>>>> 983e8fd8
import org.chocosolver.solver.variables.IntVar;

import java.util.ArrayList;
import java.util.List;


/*
 * View to generated the vector packing constraint.
 *
 * @author Sophie Demassey
 */
public class VectorPacking extends Packing {

    private List<List<IntVar>> loads;

    private List<IntVar[]> bins;

    private List<int[]> sizes;

    private List<String> names;

    private IStateInt[][] assignedLoad;

    private int dim;

    @Override
    public boolean inject(Parameters ps, ReconfigurationProblem rp) throws SchedulerException {
        loads = new ArrayList<>();
        bins = new ArrayList<>();
        sizes = new ArrayList<>();
        names = new ArrayList<>();
        dim = 0;
        return true;
    }

    @Override
    public void addDim(String name, List<IntVar> l, int[] s, IntVar[] b) {
        this.loads.add(l);
        this.sizes.add(s);
        this.bins.add(b);
        this.names.add(name);
        this.dim++;
    }

    @Override
    @SuppressWarnings("squid:S3346")
    public boolean beforeSolve(ReconfigurationProblem p) {
        super.beforeSolve(p);
        int[][] aSizes = new int[dim][sizes.get(0).length];
        IntVar[][] aLoads = new IntVar[dim][];
        String[] aNames = new String[dim];
        for (int d = 0; d < dim; d++) {
            aLoads[d] = loads.get(d).toArray(new IntVar[loads.get(d).size()]);
            assert bins.get(d).length == 0 || bins.get(d)[0].equals(bins.get(0)[0]);
            aNames[d] = names.get(d);
            int[] s = sizes.get(d);
            aSizes[d] = s;
        }
        if (!p.getFutureRunningVMs().isEmpty()) {
<<<<<<< HEAD
            org.btrplace.scheduler.choco.extensions.pack.VectorPacking c = new org.btrplace.scheduler.choco.extensions.pack.VectorPacking(aNames, aLoads, aSizes, bins.get(0), true, true);
            assignedLoad = c.assignedLoad();
            solver.post(c);
=======
            p.getModel().post(new org.btrplace.scheduler.choco.extensions.pack.VectorPacking(aNames, aLoads, aSizes, bins.get(0), true, true));
>>>>>>> 983e8fd8
        }
        return true;
    }

    public IStateInt[][] assignedLoad() {
        return assignedLoad;
    }
}<|MERGE_RESOLUTION|>--- conflicted
+++ resolved
@@ -21,13 +21,8 @@
 import org.btrplace.scheduler.SchedulerException;
 import org.btrplace.scheduler.choco.Parameters;
 import org.btrplace.scheduler.choco.ReconfigurationProblem;
-<<<<<<< HEAD
 import org.chocosolver.memory.IStateInt;
-import org.chocosolver.solver.Cause;
-import org.chocosolver.solver.Solver;
-import org.chocosolver.solver.exception.ContradictionException;
-=======
->>>>>>> 983e8fd8
+import org.chocosolver.solver.constraints.Constraint;
 import org.chocosolver.solver.variables.IntVar;
 
 import java.util.ArrayList;
@@ -87,13 +82,10 @@
             aSizes[d] = s;
         }
         if (!p.getFutureRunningVMs().isEmpty()) {
-<<<<<<< HEAD
             org.btrplace.scheduler.choco.extensions.pack.VectorPacking c = new org.btrplace.scheduler.choco.extensions.pack.VectorPacking(aNames, aLoads, aSizes, bins.get(0), true, true);
+            p.getModel().post(c);
             assignedLoad = c.assignedLoad();
-            solver.post(c);
-=======
-            p.getModel().post(new org.btrplace.scheduler.choco.extensions.pack.VectorPacking(aNames, aLoads, aSizes, bins.get(0), true, true));
->>>>>>> 983e8fd8
+
         }
         return true;
     }
