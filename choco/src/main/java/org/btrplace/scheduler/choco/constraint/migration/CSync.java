--- conflicted
+++ resolved
@@ -69,15 +69,6 @@
     public boolean inject(Parameters ps, ReconfigurationProblem rp) throws SchedulerException {
 
         Solver s = rp.getSolver();
-<<<<<<< HEAD
-        Model mo = rp.getSourceModel();
-
-        // Not enough VMs
-        if (sec.getInvolvedVMs().size() < 2) {
-            return true;
-        }
-=======
->>>>>>> 8db028b4
 
         // Get all migrations involved
         for (VM vm : sec.getInvolvedVMs()) {
@@ -87,73 +78,6 @@
             }
         }
 
-<<<<<<< HEAD
-        // Not enough migrations
-        if (migrationList.size() < 2) {
-            return true;
-        }
-
-        // Get the networking view if attached
-        Network net = Network.get(mo);
-
-        for (int i = 0; i < migrationList.size(); i++) {
-            for (int j = i + 1; j < migrationList.size(); j++) {
-                RelocatableVM vm1 = migrationList.get(i);
-                RelocatableVM vm2 = migrationList.get(j);
-
-                // Manage network related exceptions
-                if (net != null) {
-                    if (!vm1.getDSlice().getHoster().isInstantiated() || !vm2.getDSlice().getHoster().isInstantiated()) {
-                        RelocatableVM vm = vm2;
-                        if (!vm1.getDSlice().getHoster().isInstantiated()) {
-                            vm = vm1;
-                        }
-
-                        // Log an error and return false instead of throwing an exception
-                        /*throw new SchedulerException(mo, "The 'Sync' constraint must know the destination " +
-                                "node of the " + vm.getVM().toString() + " migration, see the 'Fence' constraint " +
-                                "to manually set the destination node.");*/
-                        rp.getLogger().error("The 'Sync' constraint must know the destination " +
-                                "node of the " + vm.getVM().toString() + " migration, see the 'Fence' constraint " +
-                                "to manually set the destination node.");
-                        return false;
-                    }
-
-                    // Get src and dst nodes and compute the routes
-                    Node src1 = rp.getNode(vm1.getCSlice().getHoster().getValue());
-                    Node dst1 = rp.getNode(vm1.getDSlice().getHoster().getValue());
-                    List<Link> route1 = net.getRouting().getPath(src1, dst1);
-                    Node src2 = rp.getNode(vm2.getCSlice().getHoster().getValue());
-                    Node dst2 = rp.getNode(vm2.getDSlice().getHoster().getValue());
-                    List<Link> route2 = net.getRouting().getPath(src2, dst2);
-
-                    // Check if the migrations paths share a common link
-                    if (!Collections.disjoint(route1, route2)) {
-                        for (Link l1 : route1) {
-                            for (Link l2 : route2) {
-                                if (l1.equals(l2)) {
-                                    // If the common link found is already the maximal BW in one of the path => Exception
-                                    if (l1.getCapacity() == net.getRouting().getMaxBW(src1, dst1) ||
-                                            l1.getCapacity() == net.getRouting().getMaxBW(src2, dst2)) {
-                                        rp.getLogger().error("The migrations of " + vm1.getVM().toString() +
-                                                " and " + vm2.getVM().toString() + " can not be synchronized as" +
-                                                " their migration paths share a common link that will slowdown" +
-                                                " unnecessarily both migrations, so they must be scheduled sequentially.");
-                                        return false;
-                                    }
-                                }
-                            }
-                        }
-                    }
-
-                    // Sync the start or end depending of the migration algorithm
-                    IntVar firstMigSync = vm1.usesPostCopy() ? vm1.getStart() : vm1.getEnd();
-                    IntVar secondMigSync = vm2.usesPostCopy() ? vm2.getStart() : vm2.getEnd();
-
-                    //LCF.ifThen(LCF.and(moveFirst, moveSecond),
-                    s.post(ICF.arithm(firstMigSync, "=", secondMigSync));
-                }
-=======
         for (int i=0 ; i < migrationList.size(); i++) {
             for (int j=i+1 ; j < migrationList.size(); j++) {
                 RelocatableVM vm1 = migrationList.get(i);
@@ -166,7 +90,6 @@
 
                 s.post(ICF.arithm(firstMigSync, "=", secondMigSync));
 
->>>>>>> 8db028b4
             }
         }
 
