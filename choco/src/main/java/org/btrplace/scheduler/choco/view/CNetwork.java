--- conflicted
+++ resolved
@@ -277,13 +277,10 @@
         }
 
         // Switches capacity limitation
-<<<<<<< HEAD
-        for (Switch sw : net.getSwitches()) {
-=======
         List<Task> tasksList = new ArrayList<>();
         List<IntVar> heightsList = new ArrayList<>();
         for(Switch sw : net.getSwitches()) {
->>>>>>> 9089fff3
+
 
             // Only if the capacity is limited
             //TODO: should be > max usage in worst case
