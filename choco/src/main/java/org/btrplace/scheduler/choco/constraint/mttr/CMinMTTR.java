--- conflicted
+++ resolved
@@ -35,14 +35,8 @@
 import org.btrplace.scheduler.choco.transition.VMTransition;
 import org.btrplace.scheduler.choco.view.CShareableResource;
 import org.chocosolver.solver.Solver;
-<<<<<<< HEAD
 import org.chocosolver.solver.search.strategy.Search;
 import org.chocosolver.solver.search.strategy.selectors.values.IntDomainMax;
-=======
-import org.chocosolver.solver.constraints.IntConstraintFactory;
-import org.chocosolver.solver.search.strategy.ISF;
-import org.chocosolver.solver.search.strategy.selectors.IntValueSelector;
->>>>>>> 842bf56a
 import org.chocosolver.solver.search.strategy.selectors.values.IntDomainMin;
 import org.chocosolver.solver.search.strategy.selectors.values.IntValueSelector;
 import org.chocosolver.solver.search.strategy.selectors.variables.FirstFail;
@@ -67,10 +61,7 @@
     private ReconfigurationProblem rp;
 
     private IntVar cost;
-<<<<<<< HEAD
-
-=======
->>>>>>> 842bf56a
+
     /**
      * Make a new objective.
      */
@@ -85,17 +76,9 @@
     public boolean inject(Parameters ps, ReconfigurationProblem p) throws SchedulerException {
         this.rp = p;
         costActivated = false;
-<<<<<<< HEAD
         org.chocosolver.solver.Model csp = p.getModel();
         cost = csp.intVar(p.makeVarLabel("globalCost"), 0, Integer.MAX_VALUE / 100, true);
-=======
-
-        Solver s = p.getSolver();
-        cost = VariableFactory.bounded(p.makeVarLabel("globalCost"), 0, Integer.MAX_VALUE / 100, s);
-
         p.setObjective(true, cost);
->>>>>>> 842bf56a
-
         injectPlacementHeuristic(p, ps, cost);
         return true;
     }
@@ -165,13 +148,8 @@
 
         if (!p.getNodeActions().isEmpty()) {
             //Boot some nodes if needed
-<<<<<<< HEAD
             IntVar[] starts = p.getNodeActions().stream().map(Transition::getStart).toArray(IntVar[]::new);
             strategies.add(new IntStrategy(starts, new FirstFail(rp.getModel()), new IntDomainMin()));
-=======
-            IntVar[] starts = p.getNodeActions().stream().map(Transition::getStart).filter(v -> !v.isInstantiated()).toArray(IntVar[]::new);
-            strategies.add(new IntStrategy(starts, new MyFirstFail(s), new IntDomainMin()));
->>>>>>> 842bf56a
         }
 
         ///SCHEDULING PROBLEM
@@ -180,13 +158,9 @@
         strategies.add(new IntStrategy(starts, new StartOnLeafNodes(rp, gr), new IntDomainMin()));
         strategies.add(new IntStrategy(schedHeuristic.getScope(), schedHeuristic, new IntDomainMin()));
 
-<<<<<<< HEAD
-        IntVar[] ends = rp.getVMActions().stream().map(Transition::getEnd).toArray(IntVar[]::new);
+        IntVar[] ends = rp.getVMActions().stream().map(Transition::getEnd).filter(v -> !v.isInstantiated()).toArray(IntVar[]::new);
         strategies.add(Search.intVarSearch(new MyInputOrder<>(s), new IntDomainMin(), ends));
-=======
-        IntVar[] ends = rp.getVMActions().stream().map(Transition::getEnd).filter(v -> !v.isInstantiated()).toArray(IntVar[]::new);
-        strategies.add(ISF.custom(new MyInputOrder<>(s), ISF.min_value_selector(), ends));
->>>>>>> 842bf56a
+
         //At this stage only it matters to plug the cost constraints
         strategies.add(new IntStrategy(new IntVar[]{p.getEnd(), cost}, new MyInputOrder<>(s, this), new IntDomainMin()));
 
@@ -201,11 +175,7 @@
         if (!actions.isEmpty()) {
             IntVar[] hosts = dSlices(actions).map(Slice::getHoster).filter(v -> !v.isInstantiated()).toArray(IntVar[]::new);
             if (hosts.length > 0) {
-<<<<<<< HEAD
                 strategies.add(new IntStrategy(hosts, new HostingVariableSelector(rp.getModel(), schedHeuristic), rnd));
-=======
-                strategies.add(new IntStrategy(hosts, new HostingVariableSelector(rp.getSolver(), schedHeuristic), rnd));
->>>>>>> 842bf56a
             }
         }
     }
@@ -223,24 +193,15 @@
         //TODO: Delay insertion
         if (!costActivated) {
             costActivated = true;
-<<<<<<< HEAD
-
-=======
             rp.getLogger().debug("Post the cost-oriented constraints");
->>>>>>> 842bf56a
             List<IntVar> mttrs = rp.getVMActions().stream().map(VMTransition::getEnd)
                     .filter(v -> !v.isInstantiatedTo(0))
                     .collect(Collectors.toList());
             mttrs.addAll(rp.getNodeActions().stream().map(NodeTransition::getEnd)
                     .filter(v -> !v.isInstantiatedTo(0))
                     .collect(Collectors.toList()));
-<<<<<<< HEAD
+
             rp.getModel().post(rp.getModel().sum(mttrs.toArray(new IntVar[mttrs.size()]), "=", cost));
-=======
-            IntVar[] costs = mttrs.toArray(new IntVar[mttrs.size()]);
-            rp.getSolver().post(IntConstraintFactory.sum(costs, cost));
-
->>>>>>> 842bf56a
         }
     }
 
