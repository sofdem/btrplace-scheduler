--- conflicted
+++ resolved
@@ -123,14 +123,8 @@
             - If the node is offline, it is sure it cannot host any running VMs
         */
         isOnline = s.createBooleanVar(rp.makeVarLabel(new StringBuilder("shutdownableNode(").append(e).append(").online").toString()));
-<<<<<<< HEAD
         isOffline = new BoolVarNot(s, new StringBuilder("shutdownableNode(").append(e).append(").offline").toString(), (BooleanVarImpl) isOnline);
-        s.post(new FastImpliesEq0(isOffline, rp.getNbRunningVMs()[rp.getNode(e)]));
-=======
-        isOffline = new BoolVarNot(s, new StringBuilder("shutdownableNode(").append(e).append(").offline").toString(), (BooleanVarImpl) isOnline);//s.createBooleanVar(rp.makeVarLabel(new StringBuilder("shutdownnableNode(").append(e).append(").offline").toString()));
-        //s.post(s.neq(isOnline, isOffline));
         s.post(new FastImpliesEq(isOffline, rp.getNbRunningVMs()[rp.getNode(e)], 0));
->>>>>>> e3b9988b
 
         /*
         * D = {0, d}
@@ -155,7 +149,7 @@
         hostingStart = rp.getStart();
         //The moment the node can no longer host VMs varies depending on its next state
         hostingEnd = rp.makeDuration(new StringBuilder("shutdownableNode(").append(e).append(").hostingEnd").toString());
-        //s.post(s.leq(hostingEnd, rp.getEnd()));
+        s.post(s.leq(hostingEnd, rp.getEnd()));
 
         /*
           T = { As, RP.end}
