/*
 * Copyright (c) 2013 University of Nice Sophia-Antipolis
 *
 * This file is part of btrplace.
 * This program is free software: you can redistribute it and/or modify
 * it under the terms of the GNU General Public License as published by
 * the Free Software Foundation, either version 3 of the License, or
 * (at your option) any later version.
 *
 * This program is distributed in the hope that it will be useful,
 * but WITHOUT ANY WARRANTY; without even the implied warranty of
 * MERCHANTABILITY or FITNESS FOR A PARTICULAR PURPOSE.  See the
 * GNU General Public License for more details.
 * You should have received a copy of the GNU General Public License
 * along with this program.  If not, see <http://www.gnu.org/licenses/>.
 */

package btrplace.solver.choco;

import btrplace.model.Instance;
import btrplace.model.Model;
import btrplace.model.constraint.MinMTTR;
import btrplace.model.constraint.OptConstraint;
import btrplace.model.constraint.SatConstraint;
import btrplace.plan.ReconfigurationPlan;
import btrplace.solver.SolverException;
import btrplace.solver.choco.constraint.ConstraintMapper;
import btrplace.solver.choco.durationEvaluator.DurationEvaluators;
import btrplace.solver.choco.runner.InstanceResult;
import btrplace.solver.choco.runner.InstanceSolver;
import btrplace.solver.choco.runner.SolvingStatistics;
import btrplace.solver.choco.runner.single.SingleRunner;
import btrplace.solver.choco.view.ModelViewMapper;

import java.util.Collection;

/**
 * Default implementation of {@link ChocoReconfigurationAlgorithm}.
 * A same instance cannot be used to solve multiple problems simultaneously.
 * <p/>
 * By default, the algorithm relies on a {@link SingleRunner} solver.
 *
 * @author Fabien Hermenier
 */
public class DefaultChocoReconfigurationAlgorithm implements ChocoReconfigurationAlgorithm {

    private ChocoReconfigurationAlgorithmParams params;

    private InstanceSolver runner;

    private SolvingStatistics stats;

    /**
     * Make a new algorithm.
     */
    public DefaultChocoReconfigurationAlgorithm() {

<<<<<<< HEAD
        params = new DefaultChocoReconfigurationAlgorithParams();
=======
        cstrMapper = ConstraintMapper.newBundle();
        durationEvaluators = DurationEvaluators.newBundle();
        viewMapper = ModelViewMapper.newBundle();
>>>>>>> 6cd6dfbb

        runner = new SingleRunner();
    }

    @Override
    public ChocoReconfigurationAlgorithmParams doOptimize(boolean b) {
        return params.doOptimize(b);
    }

    @Override
    public boolean doOptimize() {
        return params.doOptimize();
    }

    @Override
    public ChocoReconfigurationAlgorithmParams setTimeLimit(int t) {
        return params.setTimeLimit(t);
    }

    @Override
    public int getTimeLimit() {
        return params.getTimeLimit();
    }

    @Override
    public ChocoReconfigurationAlgorithmParams doRepair(boolean b) {
        return params.doRepair(b);
    }

    @Override
    public boolean doRepair() {
        return params.doRepair();
    }

    @Override
    public ChocoReconfigurationAlgorithmParams labelVariables(boolean b) {
        return params.labelVariables(b);
    }

    @Override
    public boolean areVariablesLabelled() {
        return params.areVariablesLabelled();
    }

    @Override
    public ReconfigurationPlan solve(Model i, Collection<SatConstraint> cstrs) throws SolverException {
        return solve(i, cstrs, new MinMTTR());
    }

    @Override
    public ReconfigurationPlan solve(Model i, Collection<SatConstraint> cstrs, OptConstraint opt) throws SolverException {
        stats = null;
        InstanceResult res = runner.solve(params, new Instance(i, cstrs, opt));
        stats = res.getStatistics();
        return res.getPlan();
    }

    @Override
    public ConstraintMapper getConstraintMapper() {
        return params.getConstraintMapper();
    }

    @Override
    public DurationEvaluators getDurationEvaluators() {
        return params.getDurationEvaluators();
    }

    @Override
    public SolvingStatistics getStatistics() {
        return stats;
    }

    @Override
    public ChocoReconfigurationAlgorithmParams setMaxEnd(int end) {
        return params.setMaxEnd(end);
    }

    @Override
    public int getMaxEnd() {
        return params.getMaxEnd();
    }

    @Override
    public ModelViewMapper getViewMapper() {
        return params.getViewMapper();
    }

    @Override
    public ChocoReconfigurationAlgorithmParams setViewMapper(ModelViewMapper m) {
        return params.setViewMapper(m);
    }

    @Override
    public ChocoReconfigurationAlgorithmParams setVerbosity(int lvl) {
        return params.setVerbosity(lvl);
    }

    @Override
    public ChocoReconfigurationAlgorithmParams setConstraintMapper(ConstraintMapper map) {
        return params.setConstraintMapper(map);
    }

    @Override
    public ChocoReconfigurationAlgorithmParams setDurationEvaluators(DurationEvaluators d) {
        return params.setDurationEvaluators(d);
    }

    @Override
    public int getVerbosity() {
        return params.getVerbosity();
    }

    @Override
    public InstanceSolver getInstanceSolver() {
        return runner;
    }

    @Override
    public void setInstanceSolver(InstanceSolver p) {
        runner = p;
    }
}<|MERGE_RESOLUTION|>--- conflicted
+++ resolved
@@ -54,15 +54,7 @@
      * Make a new algorithm.
      */
     public DefaultChocoReconfigurationAlgorithm() {
-
-<<<<<<< HEAD
         params = new DefaultChocoReconfigurationAlgorithParams();
-=======
-        cstrMapper = ConstraintMapper.newBundle();
-        durationEvaluators = DurationEvaluators.newBundle();
-        viewMapper = ModelViewMapper.newBundle();
->>>>>>> 6cd6dfbb
-
         runner = new SingleRunner();
     }
 
