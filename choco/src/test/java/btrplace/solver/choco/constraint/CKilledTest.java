--- conflicted
+++ resolved
@@ -41,11 +41,7 @@
         Mapping m = new MappingBuilder().ready(vm1).on(n1).run(n1, vm2).build();
         Model mo = new DefaultModel(m);
 
-<<<<<<< HEAD
-        CKilled k = new CKilled(new Killed(Collections.singleton(vm10)));
-=======
         CKilled k = new CKilled(new Killed(Collections.singleton(vm5)));
->>>>>>> 20b3ffaf
         Assert.assertTrue(k.getMisPlacedVMs(mo).isEmpty());
         k = new CKilled(new Killed(m.getAllVMs()));
         Assert.assertEquals(2, k.getMisPlacedVMs(mo).size());
