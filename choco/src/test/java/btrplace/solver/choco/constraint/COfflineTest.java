/*
 * Copyright (c) 2012 University of Nice Sophia-Antipolis
 *
 * This file is part of btrplace.
 *
 * This program is free software: you can redistribute it and/or modify
 * it under the terms of the GNU General Public License as published by
 * the Free Software Foundation, either version 3 of the License, or
 * (at your option) any later version.
 *
 * This program is distributed in the hope that it will be useful,
 * but WITHOUT ANY WARRANTY; without even the implied warranty of
 * MERCHANTABILITY or FITNESS FOR A PARTICULAR PURPOSE.  See the
 * GNU General Public License for more details.
 * You should have received a copy of the GNU General Public License
 * along with this program.  If not, see <http://www.gnu.org/licenses/>.
 */

package btrplace.solver.choco.constraint;

import btrplace.model.DefaultModel;
import btrplace.model.Mapping;
import btrplace.model.Model;
import btrplace.model.SatConstraint;
import btrplace.model.constraint.Offline;
import btrplace.plan.ReconfigurationPlan;
import btrplace.plan.event.ShutdownNode;
import btrplace.solver.SolverException;
import btrplace.solver.choco.ChocoReconfigurationAlgorithm;
import btrplace.solver.choco.DefaultChocoReconfigurationAlgorithm;
import btrplace.solver.choco.MappingBuilder;
import btrplace.solver.choco.durationEvaluator.ConstantDuration;
import btrplace.test.PremadeElements;
import org.testng.Assert;
import org.testng.annotations.Test;

import java.util.*;

/**
 * Unit tests for {@link COffline}.
 *
 * @author Fabien Hermenier
 */
public class COfflineTest implements PremadeElements {

    @Test
    public void testInstantiation() {
<<<<<<< HEAD
        Offline b = new Offline(Collections.singleton(vm1));
=======
        Offline b = new Offline(Collections.singleton(n1));
>>>>>>> 20b3ffaf
        COffline c = new COffline(b);
        Assert.assertEquals(c.toString(), b.toString());
    }

    /**
     * Simple test, no VMs.
     */
    @Test
    public void simpleTest() throws SolverException {
        Mapping map = new MappingBuilder().on(n1, n2).build();

        Model model = new DefaultModel(map);
        DefaultChocoReconfigurationAlgorithm cra = new DefaultChocoReconfigurationAlgorithm();
        cra.getDurationEvaluators().register(ShutdownNode.class, new ConstantDuration(10));
        cra.setTimeLimit(-1);
        Collection<SatConstraint> x = Collections.singleton((SatConstraint) new Offline(map.getAllNodes()));
        ReconfigurationPlan plan = cra.solve(model, x);
        Assert.assertNotNull(plan);
        Assert.assertEquals(plan.getSize(), 2);
        Assert.assertEquals(plan.getDuration(), 10);
        Model res = plan.getResult();
        Assert.assertEquals(res.getMapping().getOfflineNodes().size(), 2);
    }

    @Test
    public void testGetMisplacedAndSatisfied() {
        Mapping map = new MappingBuilder().on(n1, n2).build();

        Set<UUID> s = new HashSet<UUID>(Arrays.asList(n1, n2));
        Offline off = new Offline(s);
        COffline coff = new COffline(off);
        Model mo = new DefaultModel(map);

        Assert.assertTrue(coff.getMisPlacedVMs(mo).isEmpty());

        map.addRunningVM(vm1, n1);
        Assert.assertEquals(coff.getMisPlacedVMs(mo), map.getAllVMs());
    }

    @Test
    public void testSolvableProblem() throws SolverException {
        Mapping map = new MappingBuilder().on(n1, n2).run(n1, vm1).build();
        Model mo = new DefaultModel(map);
        ChocoReconfigurationAlgorithm cra = new DefaultChocoReconfigurationAlgorithm();
        ReconfigurationPlan plan = cra.solve(mo, Collections.<SatConstraint>singleton(new Offline(Collections.singleton(n1))));
        Assert.assertNotNull(plan);
        Model res = plan.getResult();
        Assert.assertTrue(res.getMapping().getOfflineNodes().contains(n1));
    }

    @Test
    public void testUnsolvableProblem() throws SolverException {
        Mapping map = new MappingBuilder().on(n1).run(n1, vm1).build();
        Model mo = new DefaultModel(map);
        ChocoReconfigurationAlgorithm cra = new DefaultChocoReconfigurationAlgorithm();
        ReconfigurationPlan plan = cra.solve(mo, Collections.<SatConstraint>singleton(new Offline(Collections.singleton(n1))));
        Assert.assertNull(plan);
    }
}<|MERGE_RESOLUTION|>--- conflicted
+++ resolved
@@ -45,11 +45,7 @@
 
     @Test
     public void testInstantiation() {
-<<<<<<< HEAD
-        Offline b = new Offline(Collections.singleton(vm1));
-=======
         Offline b = new Offline(Collections.singleton(n1));
->>>>>>> 20b3ffaf
         COffline c = new COffline(b);
         Assert.assertEquals(c.toString(), b.toString());
     }
