/*
 * Copyright (c) 2012 University of Nice Sophia-Antipolis
 *
 * This file is part of btrplace.
 *
 * This program is free software: you can redistribute it and/or modify
 * it under the terms of the GNU General Public License as published by
 * the Free Software Foundation, either version 3 of the License, or
 * (at your option) any later version.
 *
 * This program is distributed in the hope that it will be useful,
 * but WITHOUT ANY WARRANTY; without even the implied warranty of
 * MERCHANTABILITY or FITNESS FOR A PARTICULAR PURPOSE.  See the
 * GNU General Public License for more details.
 * You should have received a copy of the GNU General Public License
 * along with this program.  If not, see <http://www.gnu.org/licenses/>.
 */

package btrplace.solver.choco;

import btrplace.model.*;
import btrplace.model.constraint.Fence;
import btrplace.plan.ReconfigurationPlan;
import btrplace.solver.SolverException;
import btrplace.test.PremadeElements;
import choco.cp.solver.CPSolver;
import choco.cp.solver.constraints.global.AtMostNValue;
import choco.kernel.solver.Configuration;
import choco.kernel.solver.ResolutionPolicy;
import choco.kernel.solver.variables.integer.IntDomainVar;
import org.testng.Assert;
import org.testng.annotations.Test;

import java.util.*;

/**
 * Unit tests for {@link DefaultChocoReconfigurationAlgorithm}.
 *
 * @author Fabien Hermenier
 */
public class DefaultChocoReconfigurationAlgorithmTest implements PremadeElements {

    @Test
    public void testGetsAndSets() {
        ChocoReconfigurationAlgorithm cra = new DefaultChocoReconfigurationAlgorithm();

        cra.setTimeLimit(10);
        Assert.assertEquals(cra.getTimeLimit(), 10);

        cra.setMaxEnd(-5);
        Assert.assertEquals(cra.getMaxEnd(), -5);

        cra.doOptimize(false);
        Assert.assertEquals(cra.doOptimize(), false);

        cra.repair(true);
        Assert.assertEquals(cra.repair(), true);

        cra.labelVariables(true);
        Assert.assertEquals(cra.areVariablesLabelled(), true);

        Assert.assertNotNull(cra.getViewMapper());
        ModelViewMapper m = new ModelViewMapper();
        cra.setViewMapper(m);
        Assert.assertEquals(cra.getViewMapper(), m);

        ReconfigurationObjective obj = new ReconfigurationObjective() {
            @Override
            public void inject(ReconfigurationProblem rp) throws SolverException {

            }

            @Override
            public Set<UUID> getMisPlacedVMs(Model m) {
                return Collections.emptySet();
            }
        };
        cra.setObjective(obj);
        Assert.assertEquals(cra.getObjective(), obj);
    }

    @Test
    public void testGetStatistics() throws SolverException {
        Mapping map = new DefaultMapping();
        map.addOnlineNode(n1);
        for (int i = 0; i < 10; i++) {
<<<<<<< HEAD
            UUID n = new UUID(0, i);
            UUID vm = new UUID(1, i);
=======
            UUID n = new UUID(2, i);
            UUID vm = new UUID(3, i);
>>>>>>> 20b3ffaf
            map.addOnlineNode(n);
            map.addRunningVM(vm, n);
        }
        Model mo = new DefaultModel(map);
        ChocoReconfigurationAlgorithm cra = new DefaultChocoReconfigurationAlgorithm();
        cra.doOptimize(true);
        cra.setTimeLimit(0);
        cra.setObjective(new ReconfigurationObjective() {
            @Override
            public void inject(ReconfigurationProblem rp) throws SolverException {
                Mapping map = rp.getSourceModel().getMapping();
                CPSolver s = rp.getSolver();
                IntDomainVar nbNodes = s.createBoundIntVar("nbNodes", 1, map.getOnlineNodes().size());
                IntDomainVar[] hosters = SliceUtils.extractHosters(ActionModelUtils.getDSlices(rp.getVMActions()));
                s.post(new AtMostNValue(hosters, nbNodes));
                s.setObjective(nbNodes);
                s.getConfiguration().putEnum(Configuration.RESOLUTION_POLICY, ResolutionPolicy.MINIMIZE);
            }

            @Override
            public Set<UUID> getMisPlacedVMs(Model m) {
                return Collections.emptySet();
            }
        });

        SolvingStatistics st = cra.getSolvingStatistics();
        Assert.assertEquals(st.getNbBacktracks(), 0);
        Assert.assertEquals(st.getNbSearchNodes(), 0);
        Assert.assertEquals(st.getSolvingDuration(), 0);
        Assert.assertTrue(st.getSolutions().isEmpty());
        Assert.assertFalse(st.isTimeout());
        //cra.setVerbosity(3);
        ReconfigurationPlan p = cra.solve(mo, Collections.<SatConstraint>emptyList());
        Mapping res = p.getResult().getMapping();
        Assert.assertEquals(MappingUtils.usedNodes(res, EnumSet.of(MappingUtils.State.Runnings)).size(), 1);
        st = cra.getSolvingStatistics();
        Assert.assertEquals(st.getSolutions().size(), 10);
    }

    @Test
    public void testSolvableRepair() throws SolverException {

        Mapping map = new MappingBuilder().on(n1, n2, n3).run(n1, vm1, vm4).run(n2, vm2).run(n3, vm3, vm5).build();

        //A satisfied constraint
        Fence c1 = new Fence(new HashSet<UUID>(Arrays.asList(vm1, vm2)), new HashSet<UUID>(Arrays.asList(n1, n2)));

        //A constraint that is not satisfied. vm2 is misplaced
        Fence c2 = new Fence(new HashSet<UUID>(Arrays.asList(vm1, vm2)), new HashSet<UUID>(Arrays.asList(n1, n3)));

        ReconfigurationObjective o = new ReconfigurationObjective() {

            @Override
            public void inject(ReconfigurationProblem rp) throws SolverException {
                //Do noting.
            }

            @Override
            public Set<UUID> getMisPlacedVMs(Model m) {
                return new HashSet<UUID>(Arrays.asList(vm2, vm3));
            }
        };

        Set<SatConstraint> cstrs = new HashSet<SatConstraint>(Arrays.asList(c1, c2));
        Model mo = new DefaultModel(map);
        ChocoReconfigurationAlgorithm cra = new DefaultChocoReconfigurationAlgorithm();
        cra.repair(true);
        cra.doOptimize(false);
        cra.setObjective(o);

        //Solve a problem with the repair mode
        Assert.assertNotNull(cra.solve(mo, cstrs));
        SolvingStatistics st = cra.getSolvingStatistics();
        Assert.assertEquals(st.getNbManagedVMs(), 2); //vm2, vm3.
    }
}<|MERGE_RESOLUTION|>--- conflicted
+++ resolved
@@ -84,13 +84,8 @@
         Mapping map = new DefaultMapping();
         map.addOnlineNode(n1);
         for (int i = 0; i < 10; i++) {
-<<<<<<< HEAD
-            UUID n = new UUID(0, i);
-            UUID vm = new UUID(1, i);
-=======
             UUID n = new UUID(2, i);
             UUID vm = new UUID(3, i);
->>>>>>> 20b3ffaf
             map.addOnlineNode(n);
             map.addRunningVM(vm, n);
         }
