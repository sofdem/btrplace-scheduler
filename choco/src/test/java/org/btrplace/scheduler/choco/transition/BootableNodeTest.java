/*
 * Copyright (c) 2016 University Nice Sophia Antipolis
 *
 * This file is part of btrplace.
 * This library is free software; you can redistribute it and/or
 * modify it under the terms of the GNU Lesser General Public
 * License as published by the Free Software Foundation; either
 * version 3 of the License, or (at your option) any later version.
 *
 * This library is distributed in the hope that it will be useful,
 * but WITHOUT ANY WARRANTY; without even the implied warranty of
 * MERCHANTABILITY or FITNESS FOR A PARTICULAR PURPOSE.  See the GNU
 * Lesser General Public License for more details.
 *
 * You should have received a copy of the GNU Lesser General Public License
 * along with this program.  If not, see <http://www.gnu.org/licenses/>.
 */

package org.btrplace.scheduler.choco.transition;

import org.btrplace.model.*;
import org.btrplace.model.constraint.Running;
import org.btrplace.plan.ReconfigurationPlan;
import org.btrplace.plan.event.Action;
import org.btrplace.plan.event.BootNode;
import org.btrplace.plan.event.BootVM;
import org.btrplace.plan.event.ShutdownNode;
import org.btrplace.scheduler.SchedulerException;
import org.btrplace.scheduler.choco.*;
import org.btrplace.scheduler.choco.constraint.mttr.CMinMTTR;
import org.btrplace.scheduler.choco.duration.ConstantActionDuration;
import org.btrplace.scheduler.choco.duration.DurationEvaluators;
import org.chocosolver.solver.Cause;
import org.chocosolver.solver.exception.ContradictionException;
import org.testng.Assert;
import org.testng.annotations.Test;

import java.util.Collections;


/**
 * Unit tests for {@link BootableNode}.
 *
 * @author Fabien Hermenier
 */
public class BootableNodeTest {

    @Test
    public void testBasic() throws SchedulerException {
        Model mo = new DefaultModel();
        Mapping map = mo.getMapping();
        Node n1 = mo.newNode();

        map.addOfflineNode(n1);

        ReconfigurationProblem rp = new DefaultReconfigurationProblemBuilder(mo).build();
        BootableNode na = (BootableNode) rp.getNodeAction(n1);
        Assert.assertEquals(na.getNode(), n1);
    }

    @Test
    public void testForcingBoot() throws SchedulerException, ContradictionException {
        Model mo = new DefaultModel();
        Mapping map = mo.getMapping();
        Node n1 = mo.newNode();

        map.addOfflineNode(n1);

        Parameters ps = new DefaultParameters();
        DurationEvaluators dev = ps.getDurationEvaluators();
        dev.register(BootNode.class, new ConstantActionDuration<>(5));

        ReconfigurationProblem rp = new DefaultReconfigurationProblemBuilder(mo)
                .setParams(ps)
                .build();
        BootableNode na = (BootableNode) rp.getNodeAction(n1);
        na.getState().instantiateTo(1, Cause.Null);
        ReconfigurationPlan p = rp.solve(0, false);
        Assert.assertNotNull(p);
        System.out.println(p);
        Assert.assertEquals(na.getDuration().getValue(), 5);
        Assert.assertEquals(na.getStart().getValue(), 0);
        Assert.assertEquals(na.getEnd().getValue(), 5);
        Assert.assertEquals(na.getHostingStart().getValue(), 5);
        Assert.assertEquals(na.getHostingEnd().getValue(), 5);


        Model res = p.getResult();
        Assert.assertTrue(res.getMapping().isOnline(n1));
    }

    @Test
    public void testForcingOffline() throws SchedulerException, ContradictionException {
        Model mo = new DefaultModel();
        Mapping map = mo.getMapping();
        Node n1 = mo.newNode();
        map.addOfflineNode(n1);

        Parameters ps = new DefaultParameters();
        DurationEvaluators dev = ps.getDurationEvaluators();
        dev.register(BootNode.class, new ConstantActionDuration<>(5));
        ReconfigurationProblem rp = new DefaultReconfigurationProblemBuilder(mo)
                .setParams(ps)
                .build();
        BootableNode na = (BootableNode) rp.getNodeAction(n1);
        na.getState().instantiateTo(0, Cause.Null);
        ReconfigurationPlan p = rp.solve(0, false);
        Assert.assertNotNull(p);
        Assert.assertEquals(na.getDuration().getValue(), 0);
        Assert.assertEquals(na.getStart().getValue(), 0);
        Assert.assertEquals(na.getEnd().getValue(), 0);
        Assert.assertEquals(na.getHostingStart().getValue(), rp.getEnd().getValue());
        Assert.assertEquals(na.getHostingEnd().getValue(), rp.getEnd().getValue());

        Assert.assertNotNull(p);
        Assert.assertEquals(p.getSize(), 0);
        Model res = p.getResult();
        Assert.assertTrue(res.getMapping().getOfflineNodes().contains(n1));
    }

    @Test
    public void testRequiredOnline() throws SchedulerException {
        Model mo = new DefaultModel();
        Mapping map = mo.getMapping();
        VM vm1 = mo.newVM();
        Node n1 = mo.newNode();

        map.addOfflineNode(n1);
        map.addReadyVM(vm1);

        ChocoScheduler s = new DefaultChocoScheduler();
        Parameters ps = s.getParameters();
        DurationEvaluators dev = ps.getDurationEvaluators();
        dev.register(BootNode.class, new ConstantActionDuration<>(5));
        dev.register(BootVM.class, new ConstantActionDuration<>(2));

        ReconfigurationPlan plan = s.solve(mo, Collections.singleton(new Running(vm1)));
        Assert.assertNotNull(plan);
        Assert.assertEquals(plan.getSize(), 2);
        for (Action a : plan.getActions()) {
            if (a instanceof BootNode) {
                Assert.assertEquals(a.getStart(), 0);
                Assert.assertEquals(a.getEnd(), 5);
            } else {
                Assert.assertEquals(a.getStart(), 5);
                Assert.assertEquals(a.getEnd(), 7);
            }
        }
    }

    @Test
    public void testBootCascade() throws SchedulerException, ContradictionException {
        Model mo = new DefaultModel();
        Mapping map = mo.getMapping();
        Node n1 = mo.newNode();
        Node n2 = mo.newNode();

        map.addOfflineNode(n1);
        map.addOfflineNode(n2);

        Parameters ps = new DefaultParameters();
        DurationEvaluators dev = ps.getDurationEvaluators();
        dev.register(BootNode.class, new ConstantActionDuration<>(5));
        ReconfigurationProblem rp = new DefaultReconfigurationProblemBuilder(mo)
                .setParams(ps)
                .build();
        BootableNode na1 = (BootableNode) rp.getNodeAction(n1);
        BootableNode na2 = (BootableNode) rp.getNodeAction(n2);
        na1.getState().instantiateTo(1, Cause.Null);
        na2.getState().instantiateTo(1, Cause.Null);
<<<<<<< HEAD

        rp.getModel().post(rp.getModel().arithm(na1.getEnd(), "=", na2.getEnd()));
=======
        Solver solver = rp.getSolver();
        solver.post(IntConstraintFactory.arithm(na1.getEnd(), "=", na2.getEnd()));
        new CMinMTTR().inject(ps, rp);
>>>>>>> 842bf56a
        Assert.assertNotNull(rp.solve(0, false));
    }

    @Test
    public void testDelayedBooting() throws ContradictionException, SchedulerException {
        Model mo = new DefaultModel();
        Mapping map = mo.getMapping();
        Node n2 = mo.newNode();

        map.addOfflineNode(n2);
        Parameters ps = new DefaultParameters();
        DurationEvaluators dev = ps.getDurationEvaluators();
        dev.register(BootNode.class, new ConstantActionDuration<>(2));
        ReconfigurationProblem rp = new DefaultReconfigurationProblemBuilder(mo)
                .setParams(ps)
                .build();
        BootableNode ma2 = (BootableNode) rp.getNodeAction(n2);
        ma2.getState().instantiateTo(1, Cause.Null);
        ma2.getStart().updateLowerBound(5, Cause.Null);
        new CMinMTTR().inject(ps, rp);
        ReconfigurationPlan p = rp.solve(0, false);
        //ChocoLogging.flushLogs();
        Assert.assertNotNull(p);
        System.out.println(p);
        System.out.flush();
    }

    /**
     * Unit test for issue #3
     */
    @Test
    public void testActionDurationSimple() throws SchedulerException, ContradictionException {
        Model model = new DefaultModel();
        Mapping map = model.getMapping();
        Node n1 = model.newNode();
        Node n4 = model.newNode();

        map.addOnlineNode(n1);
        map.addOfflineNode(n4);
        Parameters ps = new DefaultParameters();
        DurationEvaluators dev = ps.getDurationEvaluators();
        dev.register(ShutdownNode.class, new ConstantActionDuration<>(5));
        dev.register(BootNode.class, new ConstantActionDuration<>(3));
        ReconfigurationProblem rp = new DefaultReconfigurationProblemBuilder(model)
                .setParams(ps)
                .build();

        ShutdownableNode sn1 = (ShutdownableNode) rp.getNodeAction(n1);
        sn1.getState().instantiateTo(0, Cause.Null);
        BootableNode bn4 = (BootableNode) rp.getNodeAction(n4);
        bn4.getState().instantiateTo(0, Cause.Null);

        new CMinMTTR().inject(ps, rp);
        ReconfigurationPlan p = rp.solve(0, false);
        Assert.assertNotNull(p);
        System.out.println(p);
        Assert.assertEquals(bn4.getStart().getValue(), 0);
        Assert.assertEquals(bn4.getDuration().getValue(), 0);
        Assert.assertEquals(bn4.getEnd().getValue(), 0);
        Assert.assertEquals(bn4.getHostingStart().getValue(), 0);
        Assert.assertEquals(bn4.getHostingEnd().getValue(), 0);
        Assert.assertEquals(p.getSize(), 1);
        Model res = p.getResult();
        Assert.assertTrue(res.getMapping().getOfflineNodes().contains(n1));
        Assert.assertTrue(res.getMapping().getOfflineNodes().contains(n4));
    }
}<|MERGE_RESOLUTION|>--- conflicted
+++ resolved
@@ -168,14 +168,8 @@
         BootableNode na2 = (BootableNode) rp.getNodeAction(n2);
         na1.getState().instantiateTo(1, Cause.Null);
         na2.getState().instantiateTo(1, Cause.Null);
-<<<<<<< HEAD
-
         rp.getModel().post(rp.getModel().arithm(na1.getEnd(), "=", na2.getEnd()));
-=======
-        Solver solver = rp.getSolver();
-        solver.post(IntConstraintFactory.arithm(na1.getEnd(), "=", na2.getEnd()));
         new CMinMTTR().inject(ps, rp);
->>>>>>> 842bf56a
         Assert.assertNotNull(rp.solve(0, false));
     }
 
